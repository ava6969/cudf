--- conflicted
+++ resolved
@@ -6,48 +6,6 @@
   - conda-forge
   - defaults
 dependencies:
-<<<<<<< HEAD
-- nvstrings=0.9.*
-- rmm=0.9.*
-- cmake>=3.12
-- python>=3.6,<3.8
-- numba>=0.45.1
-- pandas>=0.24.2,<0.25
-- pyarrow=0.14.1
-- fastavro>=0.22.0
-- notebook>=0.5.0
-- cython>=0.29,<0.30
-- fsspec>=0.3.3
-- pytest
-- sphinx
-- sphinx_rtd_theme
-- sphinxcontrib-websupport
-- nbsphinx
-- numpydoc
-- ipython
-- recommonmark
-- pandoc=<2.0.0
-- cudatoolkit=9.2
-- pip
-- partd
-- flake8
-- black
-- isort
-- pre_commit
-- dask>=2.1.0
-- distributed>=2.1.0
-- dlpack
-- arrow-cpp=0.14.1
-- boost-cpp
-- double-conversion
-- rapidjson
-- flatbuffers
-- hypothesis
-- pip:
-  - sphinx-markdown-tables
-  - git+https://github.com/dask/dask.git
-  - git+https://github.com/dask/distributed.git
-=======
   - rmm=0.10.*
   - cmake>=3.12
   - cmake_setuptools>=0.1.3
@@ -58,6 +16,7 @@
   - fastavro>=0.22.0
   - notebook>=0.5.0
   - cython>=0.29,<0.30
+  - fsspec>=0.3.3
   - pytest
   - sphinx
   - sphinx_rtd_theme
@@ -69,11 +28,7 @@
   - pandoc=<2.0.0
   - cudatoolkit=9.2
   - pip
-  - s3fs
   - partd
-  - moto
-  - boto3
-  - httpretty
   - flake8
   - black
   - isort
@@ -90,5 +45,4 @@
   - pip:
       - sphinx-markdown-tables
       - git+https://github.com/dask/dask.git
-      - git+https://github.com/dask/distributed.git
->>>>>>> 485a511a
+      - git+https://github.com/dask/distributed.git