<<<<<<< HEAD
=======

>>>>>>> 36b0d875
#=============================================================================
# Copyright 2018 BlazingDB, Inc.
#     Copyright 2018 Percy Camilo Triveño Aucahuasi <percy@blazingdb.com>
#
# Licensed under the Apache License, Version 2.0 (the "License");
# you may not use this file except in compliance with the License.
# You may obtain a copy of the License at
#
#     http://www.apache.org/licenses/LICENSE-2.0
#
# Unless required by applicable law or agreed to in writing, software
# distributed under the License is distributed on an "AS IS" BASIS,
# WITHOUT WARRANTIES OR CONDITIONS OF ANY KIND, either express or implied.
# See the License for the specific language governing permissions and
# limitations under the License.
#=============================================================================

cmake_minimum_required(VERSION 2.8.12)

cmake_policy(SET CMP0048 NEW)

project(googletest-download NONE)

include(ExternalProject)

ExternalProject_Add(googletest
    GIT_REPOSITORY    https://github.com/google/googletest.git
    GIT_TAG           master
    SOURCE_DIR        "${CMAKE_BINARY_DIR}${CMAKE_FILES_DIRECTORY}/thirdparty/googletest-src"
    BINARY_DIR        "${CMAKE_BINARY_DIR}${CMAKE_FILES_DIRECTORY}/thirdparty/googletest-build"
    INSTALL_DIR       "${CMAKE_BINARY_DIR}${CMAKE_FILES_DIRECTORY}/thirdparty/googletest-install"
    CMAKE_ARGS        -Dgtest_build_samples=OFF -DCMAKE_INSTALL_PREFIX:PATH=${CMAKE_BINARY_DIR}${CMAKE_FILES_DIRECTORY}/thirdparty/googletest-install
)<|MERGE_RESOLUTION|>--- conflicted
+++ resolved
@@ -1,7 +1,4 @@
-<<<<<<< HEAD
-=======
 
->>>>>>> 36b0d875
 #=============================================================================
 # Copyright 2018 BlazingDB, Inc.
 #     Copyright 2018 Percy Camilo Triveño Aucahuasi <percy@blazingdb.com>
@@ -33,5 +30,5 @@
     SOURCE_DIR        "${CMAKE_BINARY_DIR}${CMAKE_FILES_DIRECTORY}/thirdparty/googletest-src"
     BINARY_DIR        "${CMAKE_BINARY_DIR}${CMAKE_FILES_DIRECTORY}/thirdparty/googletest-build"
     INSTALL_DIR       "${CMAKE_BINARY_DIR}${CMAKE_FILES_DIRECTORY}/thirdparty/googletest-install"
-    CMAKE_ARGS        -Dgtest_build_samples=OFF -DCMAKE_INSTALL_PREFIX:PATH=${CMAKE_BINARY_DIR}${CMAKE_FILES_DIRECTORY}/thirdparty/googletest-install
+    CMAKE_ARGS        -Dgtest_build_samples=ON -DCMAKE_INSTALL_PREFIX:PATH=${CMAKE_BINARY_DIR}${CMAKE_FILES_DIRECTORY}/thirdparty/googletest-install
 )