--- conflicted
+++ resolved
@@ -232,18 +232,6 @@
 IS_NEP18_ACTIVE = _is_nep18_active()
 
 
-<<<<<<< HEAD
-def _cupy_available():
-    try:
-        import cupy as cp  # noqa: F401
-
-        return True
-    except ImportError:
-        return False
-
-
-IS_CUPY_AVAILABLE = _cupy_available()
-=======
 def _set_rmm_config(
     use_managed_memory=False,
     use_pool_allocator=False,
@@ -299,4 +287,15 @@
     """
     use_managed_memory = True if allocator == "managed" else False
     _set_rmm_config(use_managed_memory, pool, initial_pool_size)
->>>>>>> 5da24241
+
+
+def _cupy_available():
+    try:
+        import cupy as cp  # noqa: F401
+
+        return True
+    except ImportError:
+        return False
+
+
+IS_CUPY_AVAILABLE = _cupy_available()