--- conflicted
+++ resolved
@@ -539,12 +539,9 @@
     open_file_options=None,
     bytes_per_thread=None,
     dataset_kwargs=None,
-<<<<<<< HEAD
     allow_mismatched_pq_schemas=False,
-=======
     nrows=None,
     skip_rows=None,
->>>>>>> 8068a2d6
     *args,
     **kwargs,
 ):
@@ -930,12 +927,9 @@
     columns=None,
     row_groups=None,
     use_pandas_metadata=None,
-<<<<<<< HEAD
     allow_mismatched_pq_schemas=False,
-=======
     nrows=None,
     skip_rows=None,
->>>>>>> 8068a2d6
     *args,
     **kwargs,
 ):
@@ -958,12 +952,9 @@
                 columns=columns,
                 row_groups=row_groups,
                 use_pandas_metadata=use_pandas_metadata,
-<<<<<<< HEAD
                 allow_mismatched_pq_schemas=allow_mismatched_pq_schemas,
-=======
                 nrows=nrows if nrows is not None else -1,
                 skip_rows=skip_rows if skip_rows is not None else 0,
->>>>>>> 8068a2d6
             )
         else:
             if nrows is None:
@@ -975,12 +966,9 @@
                 columns=columns,
                 row_groups=row_groups,
                 use_pandas_metadata=use_pandas_metadata,
-<<<<<<< HEAD
                 allow_mismatched_pq_schemas=allow_mismatched_pq_schemas,
-=======
                 nrows=nrows,
                 skip_rows=skip_rows,
->>>>>>> 8068a2d6
             )
     else:
         if (
