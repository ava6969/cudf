# Copyright (c) 2018-2022, NVIDIA CORPORATION.

from __future__ import annotations

import math
import pickle
import warnings
from functools import cached_property
from numbers import Number
from typing import (
    Any,
    Dict,
    List,
    MutableMapping,
    Optional,
    Tuple,
    Type,
    TypeVar,
    Union,
)

import cupy
import numpy as np
import pandas as pd
from pandas._config import get_option

import cudf
from cudf._lib.datetime import extract_quarter, is_leap_year
from cudf._lib.filling import sequence
from cudf._lib.search import search_sorted
from cudf.api.types import (
    _is_non_decimal_numeric_dtype,
    is_categorical_dtype,
    is_dtype_equal,
    is_interval_dtype,
    is_list_like,
    is_scalar,
    is_string_dtype,
)
from cudf.core._base_index import BaseIndex, _index_astype_docstring
from cudf.core.column import (
    CategoricalColumn,
    ColumnBase,
    DatetimeColumn,
    IntervalColumn,
    NumericalColumn,
    StringColumn,
    StructColumn,
    TimeDeltaColumn,
    arange,
    column,
)
from cudf.core.column.column import as_column, concat_columns
from cudf.core.column.string import StringMethods as StringMethods
from cudf.core.dtypes import IntervalDtype
from cudf.core.frame import Frame
from cudf.core.mixins import BinaryOperand
from cudf.core.single_column_frame import SingleColumnFrame
from cudf.utils.docutils import copy_docstring, doc_apply
from cudf.utils.dtypes import (
    _maybe_convert_to_default_type,
    find_common_type,
    is_mixed_with_object_dtype,
    numeric_normalize_types,
)
from cudf.utils.utils import _cudf_nvtx_annotate, search_range

T = TypeVar("T", bound="Frame")


def _lexsorted_equal_range(
    idx: Union[GenericIndex, cudf.MultiIndex],
    key_as_table: Frame,
    is_sorted: bool,
) -> Tuple[int, int, Optional[ColumnBase]]:
    """Get equal range for key in lexicographically sorted index. If index
    is not sorted when called, a sort will take place and `sort_inds` is
    returned. Otherwise `None` is returned in that position.
    """
    if not is_sorted:
        sort_inds = idx._get_sorted_inds()
        sort_vals = idx._gather(sort_inds)
    else:
        sort_inds = None
        sort_vals = idx
    lower_bound = search_sorted(
        [*sort_vals._data.columns], [*key_as_table._columns], side="left"
    ).element_indexing(0)
    upper_bound = search_sorted(
        [*sort_vals._data.columns], [*key_as_table._columns], side="right"
    ).element_indexing(0)

    return lower_bound, upper_bound, sort_inds


def _index_from_data(data: MutableMapping, name: Any = None):
    """Construct an index of the appropriate type from some data."""

    if len(data) == 0:
        raise ValueError("Cannot construct Index from any empty Table")
    if len(data) == 1:
        values = next(iter(data.values()))

        if isinstance(values, NumericalColumn):
            try:
                index_class_type: Type[
                    Union[GenericIndex, cudf.MultiIndex]
                ] = _dtype_to_index[values.dtype.type]
            except KeyError:
                index_class_type = GenericIndex
        elif isinstance(values, DatetimeColumn):
            index_class_type = DatetimeIndex
        elif isinstance(values, TimeDeltaColumn):
            index_class_type = TimedeltaIndex
        elif isinstance(values, StringColumn):
            index_class_type = StringIndex
        elif isinstance(values, CategoricalColumn):
            index_class_type = CategoricalIndex
        elif isinstance(values, (IntervalColumn, StructColumn)):
            index_class_type = IntervalIndex
        else:
            raise NotImplementedError(
                "Unsupported column type passed to "
                f"create an Index: {type(values)}"
            )
    else:
        index_class_type = cudf.MultiIndex
    return index_class_type._from_data(data, name)


def _index_from_columns(
    columns: List[cudf.core.column.ColumnBase], name: Any = None
):
    """Construct an index from ``columns``, with levels named 0, 1, 2..."""
    return _index_from_data(dict(zip(range(len(columns)), columns)), name=name)


class RangeIndex(BaseIndex, BinaryOperand):
    """
    Immutable Index implementing a monotonic integer range.

    This is the default index type used by DataFrame and Series
    when no explicit index is provided by the user.

    Parameters
    ----------
    start : int (default: 0), or other range instance
    stop : int (default: 0)
    step : int (default: 1)
    name : object, optional
        Name to be stored in the index.
    dtype : numpy dtype
        Unused, accepted for homogeneity with other index types.
    copy : bool, default False
        Unused, accepted for homogeneity with other index types.

    Returns
    -------
    RangeIndex

    Examples
    --------
    >>> import cudf
    >>> cudf.RangeIndex(0, 10, 1, name="a")
    RangeIndex(start=0, stop=10, step=1, name='a')

    >>> cudf.RangeIndex(range(1, 10, 1), name="a")
    RangeIndex(start=1, stop=10, step=1, name='a')
    """

    _VALID_BINARY_OPERATIONS = BinaryOperand._SUPPORTED_BINARY_OPERATIONS

    _range: range

    @_cudf_nvtx_annotate
    def __init__(
        self, start, stop=None, step=1, dtype=None, copy=False, name=None
    ):
        if step == 0:
            raise ValueError("Step must not be zero.")

        if isinstance(start, range):
            therange = start
            start = therange.start
            stop = therange.stop
            step = therange.step
        if stop is None:
            start, stop = 0, start
        self._start = int(start)
        self._stop = int(stop)
        self._step = int(step) if step is not None else 1
        self._index = None
        self._name = name
        self._range = range(self._start, self._stop, self._step)
        # _end is the actual last element of RangeIndex,
        # whereas _stop is an upper bound.
        self._end = self._start + self._step * (len(self._range) - 1)

    def _copy_type_metadata(
        self: RangeIndex, other: RangeIndex, *, override_dtypes=None
    ) -> RangeIndex:
        # There is no metadata to be copied for RangeIndex since it does not
        # have an underlying column.
        return self

    @property  # type: ignore
    @_cudf_nvtx_annotate
    def name(self):
        """
        Returns the name of the Index.
        """
        return self._name

    @name.setter  # type: ignore
    @_cudf_nvtx_annotate
    def name(self, value):
        self._name = value

    @property  # type: ignore
    @_cudf_nvtx_annotate
    def start(self):
        """
        The value of the `start` parameter (0 if this was not supplied).
        """
        return self._start

    @property  # type: ignore
    @_cudf_nvtx_annotate
    def stop(self):
        """
        The value of the stop parameter.
        """
        return self._stop

    @property  # type: ignore
    @_cudf_nvtx_annotate
    def step(self):
        """
        The value of the step parameter.
        """
        return self._step

    @property  # type: ignore
    @_cudf_nvtx_annotate
    def _num_rows(self):
        return len(self)

    @cached_property  # type: ignore
    @_cudf_nvtx_annotate
    def _values(self):
        if len(self) > 0:
            return column.arange(
                self._start, self._stop, self._step, dtype=self.dtype
            )
        else:
            return column.column_empty(0, masked=False, dtype=self.dtype)

    def _clean_nulls_from_index(self):
        return self

    def is_numeric(self):
        return True

    def is_boolean(self):
        return False

    def is_integer(self):
        return True

    def is_floating(self):
        return False

    def is_object(self):
        return False

    def is_categorical(self):
        return False

    def is_interval(self):
        return False

    @property  # type: ignore
    @_cudf_nvtx_annotate
    def _data(self):
        return cudf.core.column_accessor.ColumnAccessor(
            {self.name: self._values}
        )

    @_cudf_nvtx_annotate
    def __contains__(self, item):
        if not isinstance(
            item, tuple(np.sctypes["int"] + np.sctypes["float"] + [int, float])
        ):
            return False
        if not item % 1 == 0:
            return False
        return item in range(self._start, self._stop, self._step)

    @_cudf_nvtx_annotate
    def copy(self, name=None, deep=False, dtype=None, names=None):
        """
        Make a copy of this object.

        Parameters
        ----------
        name : object optional (default: None), name of index
        deep : Bool (default: False)
            Ignored for RangeIndex
        dtype : numpy dtype optional (default: None)
            Target dtype for underlying range data
        names : list-like optional (default: False)
            Kept compatibility with MultiIndex. Should not be used.

        Returns
        -------
        New RangeIndex instance with same range, casted to new dtype
        """

        dtype = self.dtype if dtype is None else dtype

        if not np.issubdtype(dtype, np.signedinteger):
            raise ValueError(f"Expected Signed Integer Type, Got {dtype}")

        name = self.name if name is None else name

        return RangeIndex(
            start=self._start, stop=self._stop, step=self._step, name=name
        )

    @_cudf_nvtx_annotate
    @doc_apply(_index_astype_docstring)
    def astype(self, dtype, copy: bool = True):
        if is_dtype_equal(dtype, self.dtype):
            return self
        return self._as_int_index().astype(dtype, copy=copy)

    @_cudf_nvtx_annotate
    def drop_duplicates(self, keep="first"):
        return self

    @_cudf_nvtx_annotate
    def __repr__(self):
        return (
            f"{self.__class__.__name__}(start={self._start}, stop={self._stop}"
            f", step={self._step}"
            + (
                f", name={pd.io.formats.printing.default_pprint(self.name)}"
                if self.name is not None
                else ""
            )
            + ")"
        )

    @_cudf_nvtx_annotate
    def __len__(self):
        return len(range(self._start, self._stop, self._step))

    @_cudf_nvtx_annotate
    def __getitem__(self, index):
        if isinstance(index, slice):
            sl_start, sl_stop, sl_step = index.indices(len(self))

            lo = self._start + sl_start * self._step
            hi = self._start + sl_stop * self._step
            st = self._step * sl_step
            return RangeIndex(start=lo, stop=hi, step=st, name=self._name)

        elif isinstance(index, Number):
            len_self = len(self)
            if index < 0:
                index += len_self
            if not (0 <= index < len_self):
                raise IndexError("Index out of bounds")
            return self._start + index * self._step
        return self._as_int_index()[index]

    @_cudf_nvtx_annotate
    def equals(self, other):
        if isinstance(other, RangeIndex):
            if (self._start, self._stop, self._step) == (
                other._start,
                other._stop,
                other._step,
            ):
                return True
        return self._as_int_index().equals(other)

    @_cudf_nvtx_annotate
    def serialize(self):
        header = {}
        header["index_column"] = {}

        # store metadata values of index separately
        # We don't need to store the GPU buffer for RangeIndexes
        # cuDF only needs to store start/stop and rehydrate
        # during de-serialization
        header["index_column"]["start"] = self._start
        header["index_column"]["stop"] = self._stop
        header["index_column"]["step"] = self._step
        frames = []

        header["name"] = pickle.dumps(self.name)
        header["dtype"] = pickle.dumps(self.dtype)
        header["type-serialized"] = pickle.dumps(type(self))
        header["frame_count"] = 0
        return header, frames

    @classmethod
    @_cudf_nvtx_annotate
    def deserialize(cls, header, frames):
        h = header["index_column"]
        name = pickle.loads(header["name"])
        start = h["start"]
        stop = h["stop"]
        step = h.get("step", 1)
        return RangeIndex(start=start, stop=stop, step=step, name=name)

    @property  # type: ignore
    @_cudf_nvtx_annotate
    def dtype(self):
        """
        `dtype` of the range of values in RangeIndex.

        By default the dtype is 64 bit signed integer. This is configurable
        via `default_integer_bitwidth` as 32 bit in `cudf.options`
        """
        dtype = np.dtype(np.int64)
        return _maybe_convert_to_default_type(dtype)

    @_cudf_nvtx_annotate
    def find_label_range(self, first=None, last=None):
        """Find subrange in the ``RangeIndex``, marked by their positions, that
        starts greater or equal to ``first`` and ends less or equal to ``last``

        The range returned is assumed to be monotonically increasing. In cases
        where there is no such range that suffice the constraint, an exception
        will be raised.

        Parameters
        ----------
        first, last : int, optional, Default None
            The "start" and "stop" values of the subrange. If None, will use
            ``self._start`` as first, ``self._stop`` as last.

        Returns
        -------
        begin, end : 2-tuple of int
            The starting index and the ending index.
            The `last` value occurs at ``end - 1`` position.
        """

        first = self._start if first is None else first
        last = self._stop if last is None else last

        if self._step < 0:
            first = -first
            last = -last
            start = -self._start
            step = -self._step
        else:
            start = self._start
            step = self._step

        stop = start + len(self) * step
        begin = search_range(start, stop, first, step, side="left")
        end = search_range(start, stop, last, step, side="right")

        return begin, end

    @_cudf_nvtx_annotate
    def to_pandas(self):
        return pd.RangeIndex(
            start=self._start,
            stop=self._stop,
            step=self._step,
            dtype=self.dtype,
            name=self.name,
        )

    @property
    def is_unique(self):
        """
        Return if the index has unique values.
        """
        return True

    @property  # type: ignore
    @_cudf_nvtx_annotate
    def is_monotonic_increasing(self):
        return self._step > 0 or len(self) <= 1

    @property  # type: ignore
    @_cudf_nvtx_annotate
    def is_monotonic_decreasing(self):
        return self._step < 0 or len(self) <= 1

    @_cudf_nvtx_annotate
    def get_slice_bound(self, label, side, kind=None):
        """
        Calculate slice bound that corresponds to given label.
        Returns leftmost (one-past-the-rightmost if ``side=='right'``) position
        of given label.

        Parameters
        ----------
        label : int
            A valid value in the ``RangeIndex``
        side : {'left', 'right'}
        kind : Unused
            To keep consistency with other index types.

        Returns
        -------
        int
            Index of label.
        """
        if side not in {"left", "right"}:
            raise ValueError(f"Unrecognized side parameter: {side}")

        if self._step < 0:
            label = -label
            start = -self._start
            step = -self._step
        else:
            start = self._start
            step = self._step

        stop = start + len(self) * step
        pos = search_range(start, stop, label, step, side=side)
        return pos

    @_cudf_nvtx_annotate
    def memory_usage(self, deep=False):
        if deep:
            warnings.warn(
                "The deep parameter is ignored and is only included "
                "for pandas compatibility."
            )
        return 0

    def unique(self):
        # RangeIndex always has unique values
        return self

    @_cudf_nvtx_annotate
    def __mul__(self, other):
        # Multiplication by raw ints must return a RangeIndex to match pandas.
        if isinstance(other, cudf.Scalar) and other.dtype.kind in "iu":
            other = other.value
        elif (
            isinstance(other, (np.ndarray, cupy.ndarray))
            and other.ndim == 0
            and other.dtype.kind in "iu"
        ):
            other = other.item()
        if isinstance(other, (int, np.integer)):
            return RangeIndex(
                self.start * other, self.stop * other, self.step * other
            )
        return self._as_int_index().__mul__(other)

    @_cudf_nvtx_annotate
    def __rmul__(self, other):
        # Multiplication is commutative.
        return self.__mul__(other)

    @_cudf_nvtx_annotate
    def _as_int_index(self):
        # Convert self to an integer index. This method is used to perform ops
        # that are not defined directly on RangeIndex.
        return _dtype_to_index[self.dtype.type]._from_data(self._data)

    @_cudf_nvtx_annotate
    def __array_ufunc__(self, ufunc, method, *inputs, **kwargs):
        return self._as_int_index().__array_ufunc__(
            ufunc, method, *inputs, **kwargs
        )

    @_cudf_nvtx_annotate
    def get_loc(self, key, method=None, tolerance=None):
        # Given an actual integer,
        idx = (key - self._start) / self._step
        idx_int_upper_bound = (self._stop - self._start) // self._step
        if method is None:
            if tolerance is not None:
                raise ValueError(
                    "tolerance argument only valid if using pad, "
                    "backfill or nearest lookups"
                )

            if idx > idx_int_upper_bound or idx < 0:
                raise KeyError(key)

            idx_int = (key - self._start) // self._step
            if idx_int != idx:
                raise KeyError(key)
            return idx_int

        if (method == "ffill" and idx < 0) or (
            method == "bfill" and idx > idx_int_upper_bound
        ):
            raise KeyError(key)

        round_method = {
            "ffill": math.floor,
            "bfill": math.ceil,
            "nearest": round,
        }[method]
        if tolerance is not None and (abs(idx) * self._step > tolerance):
            raise KeyError(key)
        return np.clip(round_method(idx), 0, idx_int_upper_bound, dtype=int)

    @_cudf_nvtx_annotate
    def _union(self, other, sort=None):
        if isinstance(other, RangeIndex):
            # Variable suffixes are of the
            # following notation: *_o -> other, *_s -> self,
            # and *_r -> result
            start_s, step_s = self.start, self.step
            end_s = self._end
            start_o, step_o = other.start, other.step
            end_o = other._end
            if self.step < 0:
                start_s, step_s, end_s = end_s, -step_s, start_s
            if other.step < 0:
                start_o, step_o, end_o = end_o, -step_o, start_o
            if len(self) == 1 and len(other) == 1:
                step_s = step_o = abs(self.start - other.start)
            elif len(self) == 1:
                step_s = step_o
            elif len(other) == 1:
                step_o = step_s

            # Determine minimum start value of the result.
            start_r = min(start_s, start_o)
            # Determine maximum end value of the result.
            end_r = max(end_s, end_o)
            result = None
            min_step = min(step_o, step_s)

            if ((start_s - start_o) % min_step) == 0:
                # Checking to determine other is a subset of self with
                # equal step size.
                if (
                    step_o == step_s
                    and (start_s - end_o) <= step_s
                    and (start_o - end_s) <= step_s
                ):
                    result = type(self)(start_r, end_r + step_s, step_s)
                # Checking if self is a subset of other with unequal
                # step sizes.
                elif (
                    step_o % step_s == 0
                    and (start_o + step_s >= start_s)
                    and (end_o - step_s <= end_s)
                ):
                    result = type(self)(start_r, end_r + step_s, step_s)
                # Checking if other is a subset of self with unequal
                # step sizes.
                elif (
                    step_s % step_o == 0
                    and (start_s + step_o >= start_o)
                    and (end_s - step_o <= end_o)
                ):
                    result = type(self)(start_r, end_r + step_o, step_o)
            # Checking to determine when the steps are even but one of
            # the inputs spans across is near half or less then half
            # the other input. This case needs manipulation to step
            # size.
            elif (
                step_o == step_s
                and (step_s % 2 == 0)
                and (abs(start_s - start_o) <= step_s / 2)
                and (abs(end_s - end_o) <= step_s / 2)
            ):
                result = type(self)(start_r, end_r + step_s / 2, step_s / 2)
            if result is not None:
                if sort is None and not result.is_monotonic_increasing:
                    return result.sort_values()
                else:
                    return result

        # If all the above optimizations don't cater to the inputs,
        # we materialize RangeIndexes into integer indexes and
        # then perform `union`.
        return self._as_int_index()._union(other, sort=sort)

    @_cudf_nvtx_annotate
    def _intersection(self, other, sort=False):
        if not isinstance(other, RangeIndex):
            return super()._intersection(other, sort=sort)

        if not len(self) or not len(other):
            return RangeIndex(0)

        first = self._range[::-1] if self.step < 0 else self._range
        second = other._range[::-1] if other.step < 0 else other._range

        # check whether intervals intersect
        # deals with in- and decreasing ranges
        int_low = max(first.start, second.start)
        int_high = min(first.stop, second.stop)
        if int_high <= int_low:
            return RangeIndex(0)

        # Method hint: linear Diophantine equation
        # solve intersection problem
        # performance hint: for identical step sizes, could use
        # cheaper alternative
        gcd, s, _ = _extended_gcd(first.step, second.step)

        # check whether element sets intersect
        if (first.start - second.start) % gcd:
            return RangeIndex(0)

        # calculate parameters for the RangeIndex describing the
        # intersection disregarding the lower bounds
        tmp_start = (
            first.start + (second.start - first.start) * first.step // gcd * s
        )
        new_step = first.step * second.step // gcd
        no_steps = -(-(int_low - tmp_start) // abs(new_step))
        new_start = tmp_start + abs(new_step) * no_steps
        new_range = range(new_start, int_high, new_step)
        new_index = RangeIndex(new_range)

        if (self.step < 0 and other.step < 0) is not (new_index.step < 0):
            new_index = new_index[::-1]
        if sort is None:
            new_index = new_index.sort_values()

        return new_index

    def sort_values(
        self,
        return_indexer=False,
        ascending=True,
        na_position="last",
        key=None,
    ):
        if key is not None:
            raise NotImplementedError("key parameter is not yet implemented.")
        if na_position not in {"first", "last"}:
            raise ValueError(f"invalid na_position: {na_position}")

        sorted_index = self
        indexer = RangeIndex(range(len(self)))

        sorted_index = self
        if ascending:
            if self.step < 0:
                sorted_index = self[::-1]
                indexer = indexer[::-1]
        else:
            if self.step > 0:
                sorted_index = self[::-1]
                indexer = indexer = indexer[::-1]

        if return_indexer:
            return sorted_index, indexer
        else:
            return sorted_index

    @_cudf_nvtx_annotate
    def _gather(self, gather_map, nullify=False, check_bounds=True):
        gather_map = cudf.core.column.as_column(gather_map)
        return _dtype_to_index[self.dtype.type]._from_columns(
            [self._values.take(gather_map, nullify, check_bounds)], [self.name]
        )

    @_cudf_nvtx_annotate
    def _apply_boolean_mask(self, boolean_mask):
        return _dtype_to_index[self.dtype.type]._from_columns(
            [self._values.apply_boolean_mask(boolean_mask)], [self.name]
        )

    def repeat(self, repeats, axis=None):
        return self._as_int_index().repeat(repeats, axis)

    def _split(self, splits):
        return _dtype_to_index[self.dtype.type]._from_columns(
            [self._as_int_index()._split(splits)], [self.name]
        )

    def _binaryop(self, other, op: str):
        # TODO: certain binops don't require materializing range index and
        # could use some optimization.
        return self._as_int_index()._binaryop(other, op=op)

    def join(
        self, other, how="left", level=None, return_indexers=False, sort=False
    ):
        # TODO: pandas supports directly merging RangeIndex objects and can
        # intelligently create RangeIndex outputs depending on the type of
        # join. We need to implement that for the supported special cases.
        return self._as_int_index().join(
            other, how, level, return_indexers, sort
        )

    @property  # type: ignore
    @_cudf_nvtx_annotate
    def _column(self):
        return self._as_int_index()._column

    @property  # type: ignore
    @_cudf_nvtx_annotate
    def _columns(self):
        return self._as_int_index()._columns

    @property  # type: ignore
    @_cudf_nvtx_annotate
    def values_host(self):
        return self.to_pandas().values

    @_cudf_nvtx_annotate
    def argsort(
        self,
        ascending=True,
        na_position="last",
    ):
        if na_position not in {"first", "last"}:
            raise ValueError(f"invalid na_position: {na_position}")

        indices = cupy.arange(0, len(self))
        if (ascending and self._step < 0) or (
            not ascending and self._step > 0
        ):
            indices = indices[::-1]
        return indices

    @_cudf_nvtx_annotate
    def where(self, cond, other=None, inplace=False):
        return self._as_int_index().where(cond, other, inplace)

    @_cudf_nvtx_annotate
    def to_numpy(self):
        return self.values_host

    @_cudf_nvtx_annotate
    def to_arrow(self):
        return self._as_int_index().to_arrow()

    def __array__(self, dtype=None):
        raise TypeError(
            "Implicit conversion to a host NumPy array via __array__ is not "
            "allowed, To explicitly construct a GPU matrix, consider using "
            ".to_cupy()\nTo explicitly construct a host matrix, consider "
            "using .to_numpy()."
        )

    @_cudf_nvtx_annotate
    def nunique(self):
        return len(self)

    @_cudf_nvtx_annotate
    def isna(self):
        return cupy.zeros(len(self), dtype=bool)

    isnull = isna

    @_cudf_nvtx_annotate
    def notna(self):
        return cupy.ones(len(self), dtype=bool)

    notnull = isna

    @_cudf_nvtx_annotate
    def _minmax(self, meth: str):
        no_steps = len(self) - 1
        if no_steps == -1:
            return np.nan
        elif (meth == "min" and self.step > 0) or (
            meth == "max" and self.step < 0
        ):
            return self.start

        return self.start + self.step * no_steps

    def min(self):
        return self._minmax("min")

    def max(self):
        return self._minmax("max")

    @property
    def values(self):
        return cupy.arange(self.start, self.stop, self.step)

    def any(self):
        return any(self._range)

    def append(self, other):
        return self._as_int_index().append(other)

    def isin(self, values):
        if is_scalar(values):
            raise TypeError(
                "only list-like objects are allowed to be passed "
                f"to isin(), you passed a {type(values).__name__}"
            )

        return self._values.isin(values).values

    def __neg__(self):
        return -self._as_int_index()

    def __pos__(self):
        return +self._as_int_index()

    def __abs__(self):
        return abs(self._as_int_index())


class GenericIndex(SingleColumnFrame, BaseIndex):
    """
    An array of orderable values that represent the indices of another Column

    Attributes
    ----------
    _values: A Column object
    name: A string

    Parameters
    ----------
    data : Column
        The Column of data for this index
    name : str optional
        The name of the Index. If not provided, the Index adopts the value
        Column's name. Otherwise if this name is different from the value
        Column's, the data Column will be cloned to adopt this name.
    """

    @_cudf_nvtx_annotate
    def __init__(self, data, **kwargs):
        kwargs = _setdefault_name(data, **kwargs)

        # normalize the input
        if isinstance(data, cudf.Series):
            data = data._column
        elif isinstance(data, column.ColumnBase):
            data = data
        else:
            if isinstance(data, (list, tuple)):
                if len(data) == 0:
                    data = np.asarray([], dtype="int64")
                else:
                    data = np.asarray(data)
            data = column.as_column(data)
            assert isinstance(data, (NumericalColumn, StringColumn))

        name = kwargs.get("name")
        super().__init__({name: data})

    @_cudf_nvtx_annotate
    def __array_ufunc__(self, ufunc, method, *inputs, **kwargs):
        ret = super().__array_ufunc__(ufunc, method, *inputs, **kwargs)

        if ret is not None:
            return ret

        # Attempt to dispatch all other functions to cupy.
        cupy_func = getattr(cupy, ufunc.__name__)
        if cupy_func:
            if ufunc.nin == 2:
                other = inputs[self is inputs[0]]
                inputs = self._make_operands_for_binop(other)
            else:
                inputs = {
                    name: (col, None, False, None)
                    for name, col in self._data.items()
                }

            data = self._apply_cupy_ufunc_to_operands(
                ufunc, cupy_func, inputs, **kwargs
            )

            out = [_index_from_data(out) for out in data]

            # pandas returns numpy arrays when the outputs are boolean.
            for i, o in enumerate(out):
                # We explicitly _do not_ use isinstance here: we want only
                # boolean GenericIndexes, not dtype-specific subclasses.
                if type(o) is GenericIndex and o.dtype.kind == "b":
                    out[i] = o.values

            return out[0] if ufunc.nout == 1 else tuple(out)

        return NotImplemented

    @classmethod
    @_cudf_nvtx_annotate
    def _from_data(
        cls, data: MutableMapping, name: Any = None
    ) -> GenericIndex:
        out = super()._from_data(data=data)
        if name is not None:
            out.name = name
        return out

    def _binaryop(
        self,
        other: T,
        op: str,
        fill_value: Any = None,
        *args,
        **kwargs,
    ) -> SingleColumnFrame:
        reflect, op = self._check_reflected_op(op)
        operands = self._make_operands_for_binop(other, fill_value, reflect)
        if operands is NotImplemented:
            return NotImplemented
        ret = _index_from_data(self._colwise_binop(operands, op))

        # pandas returns numpy arrays when the outputs are boolean. We
        # explicitly _do not_ use isinstance here: we want only boolean
        # GenericIndexes, not dtype-specific subclasses.
        if type(ret) is GenericIndex and ret.dtype.kind == "b":
            return ret.values
        return ret

    # Override just to make mypy happy.
    @_cudf_nvtx_annotate
    def _copy_type_metadata(
        self: GenericIndex, other: GenericIndex, *, override_dtypes=None
    ) -> GenericIndex:
        return super()._copy_type_metadata(
            other, override_dtypes=override_dtypes
        )

    @property  # type: ignore
    @_cudf_nvtx_annotate
    def _values(self):
        return self._column

    @classmethod
    @_cudf_nvtx_annotate
    def _concat(cls, objs):
        if all(isinstance(obj, RangeIndex) for obj in objs):
            result = _concat_range_index(objs)
        else:
            data = concat_columns([o._values for o in objs])
            result = as_index(data)

        names = {obj.name for obj in objs}
        if len(names) == 1:
            [name] = names
        else:
            name = None

        result.name = name
        return result

    @_cudf_nvtx_annotate
    def memory_usage(self, deep=False):
        return self._column.memory_usage

    @_cudf_nvtx_annotate
    def equals(self, other, **kwargs):
        """
        Determine if two Index objects contain the same elements.

        Returns
        -------
        out: bool
            True if “other” is an Index and it has the same elements
            as calling index; False otherwise.
        """
        if (
            other is None
            or not isinstance(other, BaseIndex)
            or len(self) != len(other)
        ):
            return False

        check_dtypes = False

        self_is_categorical = isinstance(self, CategoricalIndex)
        other_is_categorical = isinstance(other, CategoricalIndex)
        if self_is_categorical and not other_is_categorical:
            other = other.astype(self.dtype)
            check_dtypes = True
        elif other_is_categorical and not self_is_categorical:
            self = self.astype(other.dtype)
            check_dtypes = True

        try:
            return self._column.equals(
                other._column, check_dtypes=check_dtypes
            )
        except TypeError:
            return False

    @_cudf_nvtx_annotate
    def copy(self, name=None, deep=False, dtype=None, names=None):
        """
        Make a copy of this object.

        Parameters
        ----------
        name : object, default None
            Name of index, use original name when None
        deep : bool, default True
            Make a deep copy of the data.
            With ``deep=False`` the original data is used
        dtype : numpy dtype, default None
            Target datatype to cast into, use original dtype when None
        names : list-like, default False
            Kept compatibility with MultiIndex. Should not be used.

        Returns
        -------
        New index instance, casted to new dtype
        """

        dtype = self.dtype if dtype is None else dtype
        name = self.name if name is None else name

        col = self._values.astype(dtype)
        return _index_from_data({name: col.copy(True) if deep else col})

    @_cudf_nvtx_annotate
    @doc_apply(_index_astype_docstring)
    def astype(self, dtype, copy: bool = True):
        return _index_from_data(super().astype({self.name: dtype}, copy))

    @_cudf_nvtx_annotate
    def get_loc(self, key, method=None, tolerance=None):
        """Get integer location, slice or boolean mask for requested label.

        Parameters
        ----------
        key : label
        method : {None, 'pad'/'fill', 'backfill'/'bfill', 'nearest'}, optional
            - default: exact matches only.
            - pad / ffill: find the PREVIOUS index value if no exact match.
            - backfill / bfill: use NEXT index value if no exact match.
            - nearest: use the NEAREST index value if no exact match. Tied
              distances are broken by preferring the larger index
              value.
        tolerance : int or float, optional
            Maximum distance from index value for inexact matches. The value
            of the index at the matching location must satisfy the equation
            ``abs(index[loc] - key) <= tolerance``.

        Returns
        -------
        int or slice or boolean mask
            - If result is unique, return integer index
            - If index is monotonic, loc is returned as a slice object
            - Otherwise, a boolean mask is returned

        Examples
        --------
        >>> unique_index = cudf.Index(list('abc'))
        >>> unique_index.get_loc('b')
        1
        >>> monotonic_index = cudf.Index(list('abbc'))
        >>> monotonic_index.get_loc('b')
        slice(1, 3, None)
        >>> non_monotonic_index = cudf.Index(list('abcb'))
        >>> non_monotonic_index.get_loc('b')
        array([False,  True, False,  True])
        >>> numeric_unique_index = cudf.Index([1, 2, 3])
        >>> numeric_unique_index.get_loc(3)
        2
        """
        if tolerance is not None:
            raise NotImplementedError(
                "Parameter tolerance is unsupported yet."
            )
        if method not in {
            None,
            "ffill",
            "bfill",
            "pad",
            "backfill",
            "nearest",
        }:
            raise ValueError(
                f"Invalid fill method. Expecting pad (ffill), backfill (bfill)"
                f" or nearest. Got {method}"
            )

        is_sorted = (
            self.is_monotonic_increasing or self.is_monotonic_decreasing
        )

        if not is_sorted and method is not None:
            raise ValueError(
                "index must be monotonic increasing or decreasing if `method`"
                "is specified."
            )

        key_as_table = cudf.core.frame.Frame(
            {"None": as_column(key, length=1)}
        )
        lower_bound, upper_bound, sort_inds = _lexsorted_equal_range(
            self, key_as_table, is_sorted
        )

        if lower_bound == upper_bound:
            # Key not found, apply method
            if method in ("pad", "ffill"):
                if lower_bound == 0:
                    raise KeyError(key)
                return lower_bound - 1
            elif method in ("backfill", "bfill"):
                if lower_bound == self._data.nrows:
                    raise KeyError(key)
                return lower_bound
            elif method == "nearest":
                if lower_bound == self._data.nrows:
                    return lower_bound - 1
                elif lower_bound == 0:
                    return 0
                lower_val = self._column.element_indexing(lower_bound - 1)
                upper_val = self._column.element_indexing(lower_bound)
                return (
                    lower_bound - 1
                    if abs(lower_val - key) < abs(upper_val - key)
                    else lower_bound
                )
            else:
                raise KeyError(key)

        if lower_bound + 1 == upper_bound:
            # Search result is unique, return int.
            return (
                lower_bound
                if is_sorted
                else sort_inds.element_indexing(lower_bound)
            )

        if is_sorted:
            # In monotonic index, lex search result is continuous. A slice for
            # the range is returned.
            return slice(lower_bound, upper_bound)

        # Not sorted and not unique. Return a boolean mask
        mask = cupy.full(self._data.nrows, False)
        true_inds = sort_inds.slice(lower_bound, upper_bound).values
        mask[true_inds] = True
        return mask

    @_cudf_nvtx_annotate
    def __repr__(self):
        max_seq_items = get_option("max_seq_items") or len(self)
        mr = 0
        if 2 * max_seq_items < len(self):
            mr = max_seq_items + 1

        if len(self) > mr and mr != 0:
            top = self[0:mr]
            bottom = self[-1 * mr :]

            preprocess = cudf.concat([top, bottom])
        else:
            preprocess = self

        # TODO: Change below usages accordingly to
        # utilize `Index.to_string` once it is implemented
        # related issue : https://github.com/pandas-dev/pandas/issues/35389
        if isinstance(preprocess, CategoricalIndex):
            if preprocess.categories.dtype.kind == "f":
                output = repr(
                    preprocess.astype("str")
                    .to_pandas()
                    .astype(
                        dtype=pd.CategoricalDtype(
                            categories=preprocess.dtype.categories.astype(
                                "str"
                            ).to_pandas(),
                            ordered=preprocess.dtype.ordered,
                        )
                    )
                )
                break_idx = output.find("ordered=")
                output = (
                    output[:break_idx].replace("'", "") + output[break_idx:]
                )
            else:
                output = repr(preprocess.to_pandas())

            output = output.replace("nan", cudf._NA_REP)
        elif preprocess._values.nullable or isinstance(
            preprocess, (DatetimeIndex, TimedeltaIndex)
        ):
            output = repr(preprocess._clean_nulls_from_index().to_pandas())

            if isinstance(self, (DatetimeIndex, TimedeltaIndex)):
                # Converting to CategoricalIndex was necessary to maintain repr
                # formatting of 1 value per line, now we will have to remove
                # the CategoricalIndex:
                """
                >>> s = cudf.Index([2113, 1221, 12321], dtype='datetime64[ns]')
                >>> s.to_pandas()
                DatetimeIndex(['1970-01-01 00:00:00.000002113',
                              '1970-01-01 00:00:00.000001221',
                              '1970-01-01 00:00:00.000012321'],
                              dtype='datetime64[ns]', freq=None)
                >>> s.to_pandas().astype('str')
                Index(['1970-01-01 00:00:00.000002113', '1970-01-01 00:00:00.000001221',
                      '1970-01-01 00:00:00.000012321'],
                      dtype='object')
                >>> s.to_pandas().astype('category')
                CategoricalIndex(['1970-01-01 00:00:00.000002113',
                                  '1970-01-01 00:00:00.000001221',
                                  '1970-01-01 00:00:00.000012321'],
                                categories=[1970-01-01 00:00:00.000001221, 1970-01-01 00:00:00.000002113, 1970-01-01 00:00:00.000012321], ordered=False, dtype='category')
                """  # noqa: E501
                output = (
                    output[: output.rfind("categories=[")]
                    + output[output.rfind(" dtype=") :]
                )
            if not isinstance(
                self, (StringIndex, DatetimeIndex, TimedeltaIndex)
            ):
                # We should remove all the single quotes
                # from the output due to the type-cast to
                # object dtype happening above.
                # Note : The replacing of single quotes has
                # to happen only incase of non-StringIndex types,
                # as we want to preserve single quotes incase
                # of StringIndex and it is valid to have them.
                output = output.replace("'", "")
        else:
            output = repr(preprocess.to_pandas())

        # Fix and correct the class name of the output
        # string by finding first occurrence of "(" in the output
        index_class_split_index = output.find("(")
        output = self.__class__.__name__ + output[index_class_split_index:]

        lines = output.split("\n")

        tmp_meta = lines[-1]
        dtype_index = tmp_meta.rfind(" dtype=")
        prior_to_dtype = tmp_meta[:dtype_index]
        lines = lines[:-1]
        lines.append(prior_to_dtype + " dtype='%s'" % self.dtype)
        if self.name is not None:
            lines[-1] = lines[-1] + ", name='%s'" % self.name
        if "length" in tmp_meta:
            lines[-1] = lines[-1] + ", length=%d)" % len(self)
        else:
            lines[-1] = lines[-1] + ")"

        if isinstance(preprocess, (DatetimeIndex, TimedeltaIndex)):
            replace_spaces = (
                "   " if isinstance(preprocess, DatetimeIndex) else "  "
            )
            if len(lines) > 1:
                lines[1:-1] = [
                    line.replace(replace_spaces, "", 1) for line in lines[1:-1]
                ]
                lines[-1] = lines[-1].replace(replace_spaces + " ", "", 1)
        return "\n".join(lines)

    @_cudf_nvtx_annotate
    def __getitem__(self, index):
        res = self._get_elements_from_column(index)
        if not isinstance(index, int):
            res = as_index(res)
            res.name = self.name
        return res

    @property  # type: ignore
    @_cudf_nvtx_annotate
    def dtype(self):
        """
        `dtype` of the underlying values in GenericIndex.
        """
        return self._values.dtype

    @_cudf_nvtx_annotate
    def find_label_range(self, first, last):
        """Find range that starts with *first* and ends with *last*,
        inclusively.

        Returns
        -------
        begin, end : 2-tuple of int
            The starting index and the ending index.
            The *last* value occurs at ``end - 1`` position.
        """
        col = self._values
        begin, end = None, None
        if first is not None:
            begin = col.find_first_value(first, closest=True)
        if last is not None:
            end = col.find_last_value(last, closest=True)
            end += 1
        return begin, end

    @_cudf_nvtx_annotate
    def isna(self):
        return self._column.isnull().values

    isnull = isna

    @_cudf_nvtx_annotate
    def notna(self):
        return self._column.notnull().values

    notnull = notna

    @_cudf_nvtx_annotate
    def get_slice_bound(self, label, side, kind=None):
        return self._values.get_slice_bound(label, side, kind)

    def is_numeric(self):
        return False

    def is_boolean(self):
        return True

    def is_integer(self):
        return False

    def is_floating(self):
        return False

    def is_object(self):
        return False

    def is_categorical(self):
        return False

    def is_interval(self):
        return False

    @_cudf_nvtx_annotate
    def argsort(
        self,
        axis=0,
        kind="quicksort",
        order=None,
        ascending=True,
        na_position="last",
    ):
        """Return the integer indices that would sort the Series values.

        Parameters
        ----------
        axis : {0 or "index"}
            Has no effect but is accepted for compatibility with numpy.
        kind : {'mergesort', 'quicksort', 'heapsort', 'stable'}, default 'quicksort'
            Choice of sorting algorithm. See :func:`numpy.sort` for more
            information. 'mergesort' and 'stable' are the only stable
            algorithms. Only quicksort is supported in cuDF.
        order : None
            Has no effect but is accepted for compatibility with numpy.
        ascending : bool or list of bool, default True
            If True, sort values in ascending order, otherwise descending.
        na_position : {‘first’ or ‘last’}, default ‘last’
            Argument ‘first’ puts NaNs at the beginning, ‘last’ puts NaNs
            at the end.

        Returns
        -------
        cupy.ndarray: The indices sorted based on input.
        """  # noqa: E501
        return super().argsort(
            axis=axis,
            kind=kind,
            order=order,
            ascending=ascending,
            na_position=na_position,
        )

    def repeat(self, repeats, axis=None):
        return self._from_columns_like_self(
            Frame._repeat([*self._columns], repeats, axis), self._column_names
        )

    @_cudf_nvtx_annotate
    def where(self, cond, other=None, inplace=False):
        result_col = super().where(cond, other, inplace)
        return self._mimic_inplace(
            _index_from_data({self.name: result_col}),
            inplace=inplace,
        )

    @property
    def values(self):
        return self._column.values

    def __contains__(self, item):
        return item in self._values

    def _clean_nulls_from_index(self):
        if self._values.has_nulls():
            return cudf.Index(
                self._values.astype("str").fillna(cudf._NA_REP), name=self.name
            )

        return self

    def any(self):
        return self._values.any()

    def to_pandas(self):
        return pd.Index(self._values.to_pandas(), name=self.name)

    def append(self, other):
        if is_list_like(other):
            to_concat = [self]
            to_concat.extend(other)
        else:
            this = self
            if len(other) == 0:
                # short-circuit and return a copy
                to_concat = [self]

            other = cudf.Index(other)

            if len(self) == 0:
                to_concat = [other]

            if len(self) and len(other):
                if is_mixed_with_object_dtype(this, other):
                    got_dtype = (
                        other.dtype
                        if this.dtype == cudf.dtype("object")
                        else this.dtype
                    )
                    raise TypeError(
                        f"cudf does not support appending an Index of "
                        f"dtype `{cudf.dtype('object')}` with an Index "
                        f"of dtype `{got_dtype}`, please type-cast "
                        f"either one of them to same dtypes."
                    )

                if isinstance(self._values, cudf.core.column.NumericalColumn):
                    if self.dtype != other.dtype:
                        this, other = numeric_normalize_types(self, other)
                to_concat = [this, other]

        for obj in to_concat:
            if not isinstance(obj, BaseIndex):
                raise TypeError("all inputs must be Index")

        return self._concat(to_concat)

    def unique(self):
        return cudf.core.index._index_from_data(
            {self.name: self._values.unique()}, name=self.name
        )

    def isin(self, values):
        if is_scalar(values):
            raise TypeError(
                "only list-like objects are allowed to be passed "
                f"to isin(), you passed a {type(values).__name__}"
            )

        return self._values.isin(values).values


class NumericIndex(GenericIndex):
    """Immutable, ordered and sliceable sequence of labels.
    The basic object storing row labels for all cuDF objects.

    Parameters
    ----------
    data : array-like (1-dimensional)
    dtype : NumPy dtype,
            but not used.
    copy : bool
        Make a copy of input data.
    name : object
        Name to be stored in the index.

    Returns
    -------
    Index
    """

    # Subclasses must define the dtype they are associated with.
    _dtype: Union[None, Type[np.number]] = None

    @_cudf_nvtx_annotate
    def __init__(self, data=None, dtype=None, copy=False, name=None):

        dtype = type(self)._dtype
        if copy:
            data = column.as_column(data, dtype=dtype).copy()

        kwargs = _setdefault_name(data, name=name)

        data = column.as_column(data, dtype=dtype)

        super().__init__(data, **kwargs)

    def is_numeric(self):
        return True

    def is_boolean(self):
        return False

    def is_integer(self):
        return True

    def is_floating(self):
        return False

    def is_object(self):
        return False

    def is_categorical(self):
        return False

    def is_interval(self):
        return False


class Int8Index(NumericIndex):
    """
    Immutable, ordered and sliceable sequence of labels.
    The basic object storing row labels for all cuDF objects.
    Int8Index is a special case of Index with purely
    integer(``int8``) labels.

    Parameters
    ----------
    data : array-like (1-dimensional)
    dtype : NumPy dtype,
            but not used.
    copy : bool
        Make a copy of input data.
    name : object
        Name to be stored in the index.

    Returns
    -------
    Int8Index
    """

    _dtype = np.int8


class Int16Index(NumericIndex):
    """
    Immutable, ordered and sliceable sequence of labels.
    The basic object storing row labels for all cuDF objects.
    Int16Index is a special case of Index with purely
    integer(``int16``) labels.

    Parameters
    ----------
    data : array-like (1-dimensional)
    dtype : NumPy dtype,
            but not used.
    copy : bool
        Make a copy of input data.
    name : object
        Name to be stored in the index.

    Returns
    -------
    Int16Index
    """

    _dtype = np.int16


class Int32Index(NumericIndex):
    """
    Immutable, ordered and sliceable sequence of labels.
    The basic object storing row labels for all cuDF objects.
    Int32Index is a special case of Index with purely
    integer(``int32``) labels.

    Parameters
    ----------
    data : array-like (1-dimensional)
    dtype : NumPy dtype,
            but not used.
    copy : bool
        Make a copy of input data.
    name : object
        Name to be stored in the index.

    Returns
    -------
    Int32Index
    """

    _dtype = np.int32


class Int64Index(NumericIndex):
    """
    Immutable, ordered and sliceable sequence of labels.
    The basic object storing row labels for all cuDF objects.
    Int64Index is a special case of Index with purely
    integer(``int64``) labels.

    Parameters
    ----------
    data : array-like (1-dimensional)
    dtype : NumPy dtype,
            but not used.
    copy : bool
        Make a copy of input data.
    name : object
        Name to be stored in the index.

    Returns
    -------
    Int64Index
    """

    _dtype = np.int64


class UInt8Index(NumericIndex):
    """
    Immutable, ordered and sliceable sequence of labels.
    The basic object storing row labels for all cuDF objects.
    UInt8Index is a special case of Index with purely
    integer(``uint64``) labels.

    Parameters
    ----------
    data : array-like (1-dimensional)
    dtype : NumPy dtype,
            but not used.
    copy : bool
        Make a copy of input data.
    name : object
        Name to be stored in the index.

    Returns
    -------
    UInt8Index
    """

    _dtype = np.uint8


class UInt16Index(NumericIndex):
    """
    Immutable, ordered and sliceable sequence of labels.
    The basic object storing row labels for all cuDF objects.
    UInt16Index is a special case of Index with purely
    integer(``uint16``) labels.

    Parameters
    ----------
    data : array-like (1-dimensional)
    dtype : NumPy dtype,
            but not used.
    copy : bool
        Make a copy of input data.
    name : object
        Name to be stored in the index.

    Returns
    -------
    UInt16Index
    """

    _dtype = np.uint16


class UInt32Index(NumericIndex):
    """
    Immutable, ordered and sliceable sequence of labels.
    The basic object storing row labels for all cuDF objects.
    UInt32Index is a special case of Index with purely
    integer(``uint32``) labels.

    Parameters
    ----------
    data : array-like (1-dimensional)
    dtype : NumPy dtype,
            but not used.
    copy : bool
        Make a copy of input data.
    name : object
        Name to be stored in the index.

    Returns
    -------
    UInt32Index
    """

    _dtype = np.uint32


class UInt64Index(NumericIndex):
    """
    Immutable, ordered and sliceable sequence of labels.
    The basic object storing row labels for all cuDF objects.
    UInt64Index is a special case of Index with purely
    integer(``uint64``) labels.

    Parameters
    ----------
    data : array-like (1-dimensional)
    dtype : NumPy dtype,
            but not used.
    copy : bool
        Make a copy of input data.
    name : object
        Name to be stored in the index.

    Returns
    -------
    UInt64Index
    """

    _dtype = np.uint64


class Float32Index(NumericIndex):
    """
    Immutable, ordered and sliceable sequence of labels.
    The basic object storing row labels for all cuDF objects.
    Float32Index is a special case of Index with purely
    float(``float32``) labels.

    Parameters
    ----------
    data : array-like (1-dimensional)
    dtype : NumPy dtype,
            but not used.
    copy : bool
        Make a copy of input data.
    name : object
        Name to be stored in the index.

    Returns
    -------
    Float32Index
    """

    _dtype = np.float32

    def is_integer(self):
        return False

    def is_floating(self):
        return True


class Float64Index(NumericIndex):
    """
    Immutable, ordered and sliceable sequence of labels.
    The basic object storing row labels for all cuDF objects.
    Float64Index is a special case of Index with purely
    float(``float64``) labels.

    Parameters
    ----------
    data : array-like (1-dimensional)
    dtype : NumPy dtype,
            but not used.
    copy : bool
        Make a copy of input data.
    name : object
        Name to be stored in the index.

    Returns
    -------
    Float64Index
    """

    _dtype = np.float64

    def is_integer(self):
        return False

    def is_floating(self):
        return True


class DatetimeIndex(GenericIndex):
    """
    Immutable , ordered and sliceable sequence of datetime64 data,
    represented internally as int64.

    Parameters
    ----------
    data : array-like (1-dimensional), optional
        Optional datetime-like data to construct index with.
    copy : bool
        Make a copy of input.
    freq : str, optional
        This is not yet supported
    tz : pytz.timezone or dateutil.tz.tzfile
        This is not yet supported
    ambiguous : ‘infer’, bool-ndarray, ‘NaT’, default ‘raise’
        This is not yet supported
    name : object
        Name to be stored in the index.
    dayfirst : bool, default False
        If True, parse dates in data with the day first order.
        This is not yet supported
    yearfirst : bool, default False
        If True parse dates in data with the year first order.
        This is not yet supported

    Returns
    -------
    DatetimeIndex

    Examples
    --------
    >>> import cudf
    >>> cudf.DatetimeIndex([1, 2, 3, 4], name="a")
    DatetimeIndex(['1970-01-01 00:00:00.000000001',
                   '1970-01-01 00:00:00.000000002',
                   '1970-01-01 00:00:00.000000003',
                   '1970-01-01 00:00:00.000000004'],
                  dtype='datetime64[ns]', name='a')
    """

    @_cudf_nvtx_annotate
    def __init__(
        self,
        data=None,
        freq=None,
        tz=None,
        normalize=False,
        closed=None,
        ambiguous="raise",
        dayfirst=False,
        yearfirst=False,
        dtype=None,
        copy=False,
        name=None,
    ):
        # we should be more strict on what we accept here but
        # we'd have to go and figure out all the semantics around
        # pandas dtindex creation first which.  For now
        # just make sure we handle np.datetime64 arrays
        # and then just dispatch upstream
        if freq is not None:
            raise NotImplementedError("Freq is not yet supported")
        if tz is not None:
            raise NotImplementedError("tz is not yet supported")
        if normalize is not False:
            raise NotImplementedError("normalize == True is not yet supported")
        if closed is not None:
            raise NotImplementedError("closed is not yet supported")
        if ambiguous != "raise":
            raise NotImplementedError("ambiguous is not yet supported")
        if dayfirst is not False:
            raise NotImplementedError("dayfirst == True is not yet supported")
        if yearfirst is not False:
            raise NotImplementedError("yearfirst == True is not yet supported")

        valid_dtypes = tuple(
            f"datetime64[{res}]" for res in ("s", "ms", "us", "ns")
        )
        if dtype is None:
            # nanosecond default matches pandas
            dtype = "datetime64[ns]"
        elif dtype not in valid_dtypes:
            raise TypeError("Invalid dtype")

        kwargs = _setdefault_name(data, name=name)
        data = column.as_column(data, dtype=dtype)

        if copy:
            data = data.copy()

        super().__init__(data, **kwargs)

    @property  # type: ignore
    @_cudf_nvtx_annotate
    def year(self):
        """
        The year of the datetime.

        Examples
        --------
        >>> import cudf
        >>> import pandas as pd
        >>> datetime_index = cudf.Index(pd.date_range("2000-01-01",
        ...             periods=3, freq="Y"))
        >>> datetime_index
        DatetimeIndex(['2000-12-31', '2001-12-31', '2002-12-31'], dtype='datetime64[ns]')
        >>> datetime_index.year
        Int16Index([2000, 2001, 2002], dtype='int16')
        """  # noqa: E501
        return self._get_dt_field("year")

    @property  # type: ignore
    @_cudf_nvtx_annotate
    def month(self):
        """
        The month as January=1, December=12.

        Examples
        --------
        >>> import cudf
        >>> import pandas as pd
        >>> datetime_index = cudf.Index(pd.date_range("2000-01-01",
        ...             periods=3, freq="M"))
        >>> datetime_index
        DatetimeIndex(['2000-01-31', '2000-02-29', '2000-03-31'], dtype='datetime64[ns]')
        >>> datetime_index.month
        Int16Index([1, 2, 3], dtype='int16')
        """  # noqa: E501
        return self._get_dt_field("month")

    @property  # type: ignore
    @_cudf_nvtx_annotate
    def day(self):
        """
        The day of the datetime.

        Examples
        --------
        >>> import pandas as pd
        >>> import cudf
        >>> datetime_index = cudf.Index(pd.date_range("2000-01-01",
        ...             periods=3, freq="D"))
        >>> datetime_index
        DatetimeIndex(['2000-01-01', '2000-01-02', '2000-01-03'], dtype='datetime64[ns]')
        >>> datetime_index.day
        Int16Index([1, 2, 3], dtype='int16')
        """  # noqa: E501
        return self._get_dt_field("day")

    @property  # type: ignore
    @_cudf_nvtx_annotate
    def hour(self):
        """
        The hours of the datetime.

        Examples
        --------
        >>> import pandas as pd
        >>> import cudf
        >>> datetime_index = cudf.Index(pd.date_range("2000-01-01",
        ...             periods=3, freq="h"))
        >>> datetime_index
        DatetimeIndex(['2000-01-01 00:00:00', '2000-01-01 01:00:00',
                    '2000-01-01 02:00:00'],
                    dtype='datetime64[ns]')
        >>> datetime_index.hour
        Int16Index([0, 1, 2], dtype='int16')
        """
        return self._get_dt_field("hour")

    @property  # type: ignore
    @_cudf_nvtx_annotate
    def minute(self):
        """
        The minutes of the datetime.

        Examples
        --------
        >>> import pandas as pd
        >>> import cudf
        >>> datetime_index = cudf.Index(pd.date_range("2000-01-01",
        ...             periods=3, freq="T"))
        >>> datetime_index
        DatetimeIndex(['2000-01-01 00:00:00', '2000-01-01 00:01:00',
                    '2000-01-01 00:02:00'],
                    dtype='datetime64[ns]')
        >>> datetime_index.minute
        Int16Index([0, 1, 2], dtype='int16')
        """
        return self._get_dt_field("minute")

    @property  # type: ignore
    @_cudf_nvtx_annotate
    def second(self):
        """
        The seconds of the datetime.

        Examples
        --------
        >>> import pandas as pd
        >>> import cudf
        >>> datetime_index = cudf.Index(pd.date_range("2000-01-01",
        ...             periods=3, freq="s"))
        >>> datetime_index
        DatetimeIndex(['2000-01-01 00:00:00', '2000-01-01 00:00:01',
                    '2000-01-01 00:00:02'],
                    dtype='datetime64[ns]')
        >>> datetime_index.second
        Int16Index([0, 1, 2], dtype='int16')
        """
        return self._get_dt_field("second")

    @property  # type: ignore
    @_cudf_nvtx_annotate
    def millisecond(self):
        """
        The milliseconds of the datetime.

        Examples
        --------
        >>> import pandas as pd
        >>> import cudf
        >>> datetime_index = cudf.Index(pd.date_range("2000-01-01",
        ...             periods=3, freq="ms"))
        >>> datetime_index
        DatetimeIndex(['2000-01-01 00:00:00.000', '2000-01-01 00:00:00.001',
                       '2000-01-01 00:00:00.002'],
                      dtype='datetime64[ns]')
        >>> datetime_index.millisecond
        Int16Index([0, 1, 2], dtype='int16')
        """
        return self._get_dt_field("milli_second")

    @property  # type: ignore
    @_cudf_nvtx_annotate
    def microsecond(self):
        """
        The microseconds of the datetime.

        Examples
        --------
        >>> import pandas as pd
        >>> import cudf
        >>> datetime_index = cudf.Index(pd.date_range("2000-01-01",
        ...             periods=3, freq="us"))
        >>> datetime_index
        DatetimeIndex(['2000-01-01 00:00:00.000000', '2000-01-01 00:00:00.000001',
                       '2000-01-01 00:00:00.000002'],
                      dtype='datetime64[ns]')
        >>> datetime_index.microsecond
        Int16Index([0, 1, 2], dtype='int16')
        """  # noqa: E501
        return self._get_dt_field("micro_second")

    @property  # type: ignore
    @_cudf_nvtx_annotate
    def nanosecond(self):
        """
        The nanoseconds of the datetime.

        Examples
        --------
        >>> import pandas as pd
        >>> import cudf
        >>> datetime_index = cudf.Index(pd.date_range("2000-01-01",
        ...             periods=3, freq="ns"))
        >>> datetime_index
        DatetimeIndex(['2000-01-01 00:00:00.000000000',
                       '2000-01-01 00:00:00.000000001',
                       '2000-01-01 00:00:00.000000002'],
                      dtype='datetime64[ns]')
        >>> datetime_index.nanosecond
        Int16Index([0, 1, 2], dtype='int16')
        """
        return self._get_dt_field("nano_second")

    @property  # type: ignore
    @_cudf_nvtx_annotate
    def weekday(self):
        """
        The day of the week with Monday=0, Sunday=6.

        Examples
        --------
        >>> import pandas as pd
        >>> import cudf
        >>> datetime_index = cudf.Index(pd.date_range("2016-12-31",
        ...     "2017-01-08", freq="D"))
        >>> datetime_index
        DatetimeIndex(['2016-12-31', '2017-01-01', '2017-01-02', '2017-01-03',
                    '2017-01-04', '2017-01-05', '2017-01-06', '2017-01-07',
                    '2017-01-08'],
                    dtype='datetime64[ns]')
        >>> datetime_index.weekday
        Int16Index([5, 6, 0, 1, 2, 3, 4, 5, 6], dtype='int16')
        """
        return self._get_dt_field("weekday")

    @property  # type: ignore
    @_cudf_nvtx_annotate
    def dayofweek(self):
        """
        The day of the week with Monday=0, Sunday=6.

        Examples
        --------
        >>> import pandas as pd
        >>> import cudf
        >>> datetime_index = cudf.Index(pd.date_range("2016-12-31",
        ...     "2017-01-08", freq="D"))
        >>> datetime_index
        DatetimeIndex(['2016-12-31', '2017-01-01', '2017-01-02', '2017-01-03',
                    '2017-01-04', '2017-01-05', '2017-01-06', '2017-01-07',
                    '2017-01-08'],
                    dtype='datetime64[ns]')
        >>> datetime_index.dayofweek
        Int16Index([5, 6, 0, 1, 2, 3, 4, 5, 6], dtype='int16')
        """
        return self._get_dt_field("weekday")

    @property  # type: ignore
    @_cudf_nvtx_annotate
    def dayofyear(self):
        """
        The day of the year, from 1-365 in non-leap years and
        from 1-366 in leap years.

        Examples
        --------
        >>> import pandas as pd
        >>> import cudf
        >>> datetime_index = cudf.Index(pd.date_range("2016-12-31",
        ...     "2017-01-08", freq="D"))
        >>> datetime_index
        DatetimeIndex(['2016-12-31', '2017-01-01', '2017-01-02', '2017-01-03',
                    '2017-01-04', '2017-01-05', '2017-01-06', '2017-01-07',
                    '2017-01-08'],
                    dtype='datetime64[ns]')
        >>> datetime_index.dayofyear
        Int16Index([366, 1, 2, 3, 4, 5, 6, 7, 8], dtype='int16')
        """
        return self._get_dt_field("day_of_year")

    @property  # type: ignore
    @_cudf_nvtx_annotate
    def day_of_year(self):
        """
        The day of the year, from 1-365 in non-leap years and
        from 1-366 in leap years.

        Examples
        --------
        >>> import pandas as pd
        >>> import cudf
        >>> datetime_index = cudf.Index(pd.date_range("2016-12-31",
        ...     "2017-01-08", freq="D"))
        >>> datetime_index
        DatetimeIndex(['2016-12-31', '2017-01-01', '2017-01-02', '2017-01-03',
                       '2017-01-04', '2017-01-05', '2017-01-06', '2017-01-07',
                       '2017-01-08'],
                      dtype='datetime64[ns]')
        >>> datetime_index.day_of_year
        Int16Index([366, 1, 2, 3, 4, 5, 6, 7, 8], dtype='int16')
        """
        return self._get_dt_field("day_of_year")

    @property  # type: ignore
    @_cudf_nvtx_annotate
    def is_leap_year(self):
        """
        Boolean indicator if the date belongs to a leap year.

        A leap year is a year, which has 366 days (instead of 365) including
        29th of February as an intercalary day. Leap years are years which are
        multiples of four with the exception of years divisible by 100 but not
        by 400.

        Returns
        -------
        ndarray
        Booleans indicating if dates belong to a leap year.
        """
        res = is_leap_year(self._values).fillna(False)
        return cupy.asarray(res)

    @property  # type: ignore
    @_cudf_nvtx_annotate
    def quarter(self):
        """
        Integer indicator for which quarter of the year the date belongs in.

        There are 4 quarters in a year. With the first quarter being from
        January - March, second quarter being April - June, third quarter
        being July - September and fourth quarter being October - December.

        Returns
        -------
        Int8Index
        Integer indicating which quarter the date belongs to.

        Examples
        --------
        >>> import cudf
        >>> gIndex = cudf.DatetimeIndex(["2020-05-31 08:00:00",
        ...    "1999-12-31 18:40:00"])
        >>> gIndex.quarter
        Int8Index([2, 4], dtype='int8')
        """
        res = extract_quarter(self._values)
        return Int8Index(res, dtype="int8")

    @_cudf_nvtx_annotate
    def isocalendar(self):
        """
        Returns a DataFrame with the year, week, and day
        calculated according to the ISO 8601 standard.

        Returns
        -------
        DataFrame
        with columns year, week and day

        Examples
        --------
        >>> gIndex = cudf.DatetimeIndex(["2020-05-31 08:00:00",
        ...    "1999-12-31 18:40:00"])
        >>> gIndex.isocalendar()
                             year  week  day
        2020-05-31 08:00:00  2020    22    7
        1999-12-31 18:40:00  1999    52    5
        """
        return cudf.core.tools.datetimes._to_iso_calendar(self)

    @_cudf_nvtx_annotate
    def to_pandas(self):
        nanos = self._values.astype("datetime64[ns]")
        return pd.DatetimeIndex(nanos.to_pandas(), name=self.name)

    @_cudf_nvtx_annotate
    def _get_dt_field(self, field):
        out_column = self._values.get_dt_field(field)
        # column.column_empty_like always returns a Column object
        # but we need a NumericalColumn for GenericIndex..
        # how should this be handled?
        out_column = column.build_column(
            data=out_column.base_data,
            dtype=out_column.dtype,
            mask=out_column.base_mask,
            offset=out_column.offset,
        )
        return as_index(out_column, name=self.name)

    def is_boolean(self):
        return False

    def _clean_nulls_from_index(self):
        # __repr__ for other data types works by converting
        # to Pandas first, and relying on Pandas to convert
        #  values to strings. However,
        # Pandas encounters issues with overflow for datetime
        # and timedelta types because it does not support
        # sub-nanosecond resolutions. Thus, we do the work of
        # converting datetimes/timedeltas to strings before handing
        # off to Pandas.
        #
        # Further, we need to cast the result to a `CategoricalIndex`,
        # because `StringIndex` values in Pandas are printed on
        # the same line, rather than one-per-line.
        return cudf.Index(
            self._values.astype("str").fillna(cudf._NA_REP).astype("category"),
            name=self.name,
        )

    @_cudf_nvtx_annotate
    def ceil(self, freq):
        """
        Perform ceil operation on the data to the specified freq.

        Parameters
        ----------
        freq : str
            One of ["D", "H", "T", "min", "S", "L", "ms", "U", "us", "N"].
            Must be a fixed frequency like 'S' (second) not 'ME' (month end).
            See `frequency aliases <https://pandas.pydata.org/docs/\
                user_guide/timeseries.html#timeseries-offset-aliases>`__
            for more details on these aliases.

        Returns
        -------
        DatetimeIndex
            Index of the same type for a DatetimeIndex

        Examples
        --------
        >>> import cudf
        >>> gIndex = cudf.DatetimeIndex([
        ...     "2020-05-31 08:05:42",
        ...     "1999-12-31 18:40:30",
        ... ])
        >>> gIndex.ceil("T")
        DatetimeIndex(['2020-05-31 08:06:00', '1999-12-31 18:41:00'], dtype='datetime64[ns]')
        """  # noqa: E501
        out_column = self._values.ceil(freq)

        return self.__class__._from_data({self.name: out_column})

    @_cudf_nvtx_annotate
    def floor(self, freq):
        """
        Perform floor operation on the data to the specified freq.

        Parameters
        ----------
        freq : str
            One of ["D", "H", "T", "min", "S", "L", "ms", "U", "us", "N"].
            Must be a fixed frequency like 'S' (second) not 'ME' (month end).
            See `frequency aliases <https://pandas.pydata.org/docs/\
                user_guide/timeseries.html#timeseries-offset-aliases>`__
            for more details on these aliases.

        Returns
        -------
        DatetimeIndex
            Index of the same type for a DatetimeIndex

        Examples
        --------
        >>> import cudf
        >>> gIndex = cudf.DatetimeIndex([
        ...     "2020-05-31 08:59:59",
        ...     "1999-12-31 18:44:59",
        ... ])
        >>> gIndex.floor("T")
        DatetimeIndex(['2020-05-31 08:59:00', '1999-12-31 18:44:00'], dtype='datetime64[ns]')
        """  # noqa: E501
        out_column = self._values.floor(freq)

        return self.__class__._from_data({self.name: out_column})

    @_cudf_nvtx_annotate
    def round(self, freq):
        """
        Perform round operation on the data to the specified freq.

        Parameters
        ----------
        freq : str
            One of ["D", "H", "T", "min", "S", "L", "ms", "U", "us", "N"].
            Must be a fixed frequency like 'S' (second) not 'ME' (month end).
            See `frequency aliases <https://pandas.pydata.org/docs/\
                user_guide/timeseries.html#timeseries-offset-aliases>`__
            for more details on these aliases.

        Returns
        -------
        DatetimeIndex
            Index containing rounded datetimes.

        Examples
        --------
        >>> import cudf
        >>> dt_idx = cudf.Index([
        ...     "2001-01-01 00:04:45",
        ...     "2001-01-01 00:04:58",
        ...     "2001-01-01 00:05:04",
        ... ], dtype="datetime64[ns]")
        >>> dt_idx
        DatetimeIndex(['2001-01-01 00:04:45', '2001-01-01 00:04:58',
                       '2001-01-01 00:05:04'],
                      dtype='datetime64[ns]')
        >>> dt_idx.round('H')
        DatetimeIndex(['2001-01-01', '2001-01-01', '2001-01-01'], dtype='datetime64[ns]')
        >>> dt_idx.round('T')
        DatetimeIndex(['2001-01-01 00:05:00', '2001-01-01 00:05:00', '2001-01-01 00:05:00'], dtype='datetime64[ns]')
        """  # noqa: E501
        out_column = self._values.round(freq)

        return self.__class__._from_data({self.name: out_column})


class TimedeltaIndex(GenericIndex):
    """
    Immutable, ordered and sliceable sequence of timedelta64 data,
    represented internally as int64.

    Parameters
    ----------
    data : array-like (1-dimensional), optional
        Optional datetime-like data to construct index with.
    unit : str, optional
        This is not yet supported
    copy : bool
        Make a copy of input.
    freq : str, optional
        This is not yet supported
    closed : str, optional
        This is not yet supported
    dtype : str or :class:`numpy.dtype`, optional
        Data type for the output Index. If not specified, the
        default dtype will be ``timedelta64[ns]``.
    name : object
        Name to be stored in the index.

    Returns
    -------
    TimedeltaIndex

    Examples
    --------
    >>> import cudf
    >>> cudf.TimedeltaIndex([1132223, 2023232, 342234324, 4234324],
    ...     dtype="timedelta64[ns]")
    TimedeltaIndex(['0 days 00:00:00.001132223', '0 days 00:00:00.002023232',
                    '0 days 00:00:00.342234324', '0 days 00:00:00.004234324'],
                  dtype='timedelta64[ns]')
    >>> cudf.TimedeltaIndex([1, 2, 3, 4], dtype="timedelta64[s]",
    ...     name="delta-index")
    TimedeltaIndex(['0 days 00:00:01', '0 days 00:00:02', '0 days 00:00:03',
                    '0 days 00:00:04'],
                  dtype='timedelta64[s]', name='delta-index')
    """

    @_cudf_nvtx_annotate
    def __init__(
        self,
        data=None,
        unit=None,
        freq=None,
        closed=None,
        dtype="timedelta64[ns]",
        copy=False,
        name=None,
    ):

        if freq is not None:
            raise NotImplementedError("freq is not yet supported")

        if unit is not None:
            raise NotImplementedError(
                "unit is not yet supported, alternatively "
                "dtype parameter is supported"
            )

        valid_dtypes = tuple(
            f"timedelta64[{res}]" for res in ("s", "ms", "us", "ns")
        )
        if dtype not in valid_dtypes:
            raise TypeError("Invalid dtype")

        kwargs = _setdefault_name(data, name=name)
        data = column.as_column(data, dtype=dtype)

        if copy:
            data = data.copy()

        super().__init__(data, **kwargs)

    @_cudf_nvtx_annotate
    def to_pandas(self):
        return pd.TimedeltaIndex(
            self._values.to_pandas(),
            name=self.name,
            unit=self._values.time_unit,
        )

    @property  # type: ignore
    @_cudf_nvtx_annotate
    def days(self):
        """
        Number of days for each element.
        """
        return as_index(arbitrary=self._values.days, name=self.name)

    @property  # type: ignore
    @_cudf_nvtx_annotate
    def seconds(self):
        """
        Number of seconds (>= 0 and less than 1 day) for each element.
        """
        return as_index(arbitrary=self._values.seconds, name=self.name)

    @property  # type: ignore
    @_cudf_nvtx_annotate
    def microseconds(self):
        """
        Number of microseconds (>= 0 and less than 1 second) for each element.
        """
        return as_index(arbitrary=self._values.microseconds, name=self.name)

    @property  # type: ignore
    @_cudf_nvtx_annotate
    def nanoseconds(self):
        """
        Number of nanoseconds (>= 0 and less than 1 microsecond) for each
        element.
        """
        return as_index(arbitrary=self._values.nanoseconds, name=self.name)

    @property  # type: ignore
    @_cudf_nvtx_annotate
    def components(self):
        """
        Return a dataframe of the components (days, hours, minutes,
        seconds, milliseconds, microseconds, nanoseconds) of the Timedeltas.
        """
        return self._values.components()

    @property
    def inferred_freq(self):
        """
        Infers frequency of TimedeltaIndex.

        Notes
        -----
        This property is currently not supported.
        """
        raise NotImplementedError("inferred_freq is not yet supported")

    def is_boolean(self):
        return False

    def _clean_nulls_from_index(self):
        # Converting to string Index is necessary for TimedeltaColumn
        # because larger values will easily overflow while being
        # converted to pandas later.
        # Converting to CategoricalIndex is necessary to maintain repr
        # formatting, as StringIndex is resulting in drastically different
        # output.
        return cudf.Index(
            self._values.astype("str").fillna(cudf._NA_REP).astype("category"),
            name=self.name,
        )


class CategoricalIndex(GenericIndex):
    """
    A categorical of orderable values that represent the indices of another
    Column

    Parameters
    ----------
    data : array-like (1-dimensional)
        The values of the categorical. If categories are given,
        values not in categories will be replaced with None/NaN.
    categories : list-like, optional
        The categories for the categorical. Items need to be unique.
        If the categories are not given here (and also not in dtype),
        they will be inferred from the data.
    ordered : bool, optional
        Whether or not this categorical is treated as an ordered categorical.
        If not given here or in dtype, the resulting categorical will be
        unordered.
    dtype : CategoricalDtype or “category”, optional
        If CategoricalDtype, cannot be used together with categories or
        ordered.
    copy : bool, default False
        Make a copy of input.
    name : object, optional
        Name to be stored in the index.

    Returns
    -------
    CategoricalIndex

    Examples
    --------
    >>> import cudf
    >>> import pandas as pd
    >>> cudf.CategoricalIndex(
    ... data=[1, 2, 3, 4], categories=[1, 2], ordered=False, name="a")
    CategoricalIndex([1, 2, <NA>, <NA>], categories=[1, 2], ordered=False, dtype='category', name='a')

    >>> cudf.CategoricalIndex(
    ... data=[1, 2, 3, 4], dtype=pd.CategoricalDtype([1, 2, 3]), name="a")
    CategoricalIndex([1, 2, 3, <NA>], categories=[1, 2, 3], ordered=False, dtype='category', name='a')
    """  # noqa: E501

    @_cudf_nvtx_annotate
    def __init__(
        self,
        data=None,
        categories=None,
        ordered=None,
        dtype=None,
        copy=False,
        name=None,
    ):
        if isinstance(dtype, (pd.CategoricalDtype, cudf.CategoricalDtype)):
            if categories is not None or ordered is not None:
                raise ValueError(
                    "Cannot specify `categories` or "
                    "`ordered` together with `dtype`."
                )
        if copy:
            data = column.as_column(data, dtype=dtype).copy(deep=True)
        kwargs = _setdefault_name(data, name=name)
        if isinstance(data, CategoricalColumn):
            data = data
        elif isinstance(data, pd.Series) and (
            is_categorical_dtype(data.dtype)
        ):
            codes_data = column.as_column(data.cat.codes.values)
            data = column.build_categorical_column(
                categories=data.cat.categories,
                codes=codes_data,
                ordered=data.cat.ordered,
            )
        elif isinstance(data, (pd.Categorical, pd.CategoricalIndex)):
            codes_data = column.as_column(data.codes)
            data = column.build_categorical_column(
                categories=data.categories,
                codes=codes_data,
                ordered=data.ordered,
            )
        else:
            data = column.as_column(
                data, dtype="category" if dtype is None else dtype
            )
            # dtype has already been taken care
            dtype = None

        if categories is not None:
            data = data.set_categories(categories, ordered=ordered)
        elif isinstance(dtype, (pd.CategoricalDtype, cudf.CategoricalDtype)):
            data = data.set_categories(dtype.categories, ordered=ordered)
        elif ordered is True and data.ordered is False:
            data = data.as_ordered()
        elif ordered is False and data.ordered is True:
            data = data.as_unordered()

        super().__init__(data, **kwargs)

    @property  # type: ignore
    @_cudf_nvtx_annotate
    def codes(self):
        """
        The category codes of this categorical.
        """
        return as_index(self._values.codes)

    @property  # type: ignore
    @_cudf_nvtx_annotate
    def categories(self):
        """
        The categories of this categorical.
        """
        return as_index(self._values.categories)

    def is_boolean(self):
        return False

    def is_categorical(self):
        return True


@_cudf_nvtx_annotate
def interval_range(
    start=None,
    end=None,
    periods=None,
    freq=None,
    name=None,
    closed="right",
) -> "IntervalIndex":
    """
    Returns a fixed frequency IntervalIndex.

    Parameters
    ----------
    start : numeric, default None
        Left bound for generating intervals.
    end : numeric , default None
        Right bound for generating intervals.
    periods : int, default None
        Number of periods to generate
    freq : numeric, default None
        The length of each interval. Must be consistent
        with the type of start and end
    name : str, default None
        Name of the resulting IntervalIndex.
    closed : {"left", "right", "both", "neither"}, default "right"
        Whether the intervals are closed on the left-side, right-side,
        both or neither.

    Returns
    -------
    IntervalIndex

    Examples
    --------
    >>> import cudf
    >>> import pandas as pd
    >>> cudf.interval_range(start=0,end=5)
    IntervalIndex([(0, 0], (1, 1], (2, 2], (3, 3], (4, 4], (5, 5]],
    ...closed='right',dtype='interval')
    >>> cudf.interval_range(start=0,end=10, freq=2,closed='left')
    IntervalIndex([[0, 2), [2, 4), [4, 6), [6, 8), [8, 10)],
    ...closed='left',dtype='interval')
    >>> cudf.interval_range(start=0,end=10, periods=3,closed='left')
    ...IntervalIndex([[0.0, 3.3333333333333335),
            [3.3333333333333335, 6.666666666666667),
            [6.666666666666667, 10.0)],
            closed='left',
            dtype='interval')
    """
    if freq and periods and start and end:
        raise ValueError(
            "Of the four parameters: start, end, periods, and "
            "freq, exactly three must be specified"
        )
    args = [
        cudf.Scalar(x) if x is not None else None
        for x in (start, end, freq, periods)
    ]
    if any(
        not _is_non_decimal_numeric_dtype(x.dtype) if x is not None else False
        for x in args
    ):
        raise ValueError("start, end, periods, freq must be numeric values.")
    *rargs, periods = args
    common_dtype = find_common_type([x.dtype for x in rargs if x])
    start, end, freq = rargs
    periods = periods.astype("int64") if periods is not None else None

    if periods and not freq:
        # if statement for mypy to pass
        if end is not None and start is not None:
            # divmod only supported on host side scalars
            quotient, remainder = divmod((end - start).value, periods.value)
            if remainder:
                freq_step = cudf.Scalar((end - start) / periods)
            else:
                freq_step = cudf.Scalar(quotient)
            if start.dtype != freq_step.dtype:
                start = start.astype(freq_step.dtype)
            bin_edges = sequence(
                size=periods + 1,
                init=start.device_value,
                step=freq_step.device_value,
            )
            left_col = bin_edges.slice(0, len(bin_edges) - 1)
            right_col = bin_edges.slice(1, len(bin_edges))
    elif freq and periods:
        if end:
            start = end - (freq * periods)
        if start:
            end = freq * periods + start
        if end is not None and start is not None:
            left_col = arange(
                start.value, end.value, freq.value, dtype=common_dtype
            )
            end = end + 1
            start = start + freq
            right_col = arange(
                start.value, end.value, freq.value, dtype=common_dtype
            )
    elif freq and not periods:
        if end is not None and start is not None:
            end = end - freq + 1
            left_col = arange(
                start.value, end.value, freq.value, dtype=common_dtype
            )
            end = end + freq + 1
            start = start + freq
            right_col = arange(
                start.value, end.value, freq.value, dtype=common_dtype
            )
    elif start is not None and end is not None:
        # if statements for mypy to pass
        if freq:
            left_col = arange(
                start.value, end.value, freq.value, dtype=common_dtype
            )
        else:
            left_col = arange(start.value, end.value, dtype=common_dtype)
        start = start + 1
        end = end + 1
        if freq:
            right_col = arange(
                start.value, end.value, freq.value, dtype=common_dtype
            )
        else:
            right_col = arange(start.value, end.value, dtype=common_dtype)
    else:
        raise ValueError(
            "Of the four parameters: start, end, periods, and "
            "freq, at least two must be specified"
        )
    if len(right_col) == 0 or len(left_col) == 0:
        dtype = IntervalDtype("int64", closed)
        data = column.column_empty_like_same_mask(left_col, dtype)
        return IntervalIndex(data, closed=closed)

    interval_col = column.build_interval_column(
        left_col, right_col, closed=closed
    )
    return IntervalIndex(interval_col)


class IntervalIndex(GenericIndex):
    """
    Immutable index of intervals that are closed on the same side.

    Parameters
    ----------
    data : array-like (1-dimensional)
        Array-like containing Interval objects from which to build the
        IntervalIndex.
    closed : {"left", "right", "both", "neither"}, default "right"
        Whether the intervals are closed on the left-side, right-side,
        both or neither.
    dtype : dtype or None, default None
        If None, dtype will be inferred.
    copy : bool, default False
        Copy the input data.
    name : object, optional
        Name to be stored in the index.

    Returns
    -------
    IntervalIndex
    """

    @_cudf_nvtx_annotate
    def __init__(
        self,
        data,
        closed=None,
        dtype=None,
        copy=False,
        name=None,
    ):
        if copy:
            data = column.as_column(data, dtype=dtype).copy()
        kwargs = _setdefault_name(data, name=name)
        if isinstance(data, IntervalColumn):
            data = data
        elif isinstance(data, pd.Series) and (is_interval_dtype(data.dtype)):
            data = column.as_column(data, data.dtype)
        elif isinstance(data, (pd._libs.interval.Interval, pd.IntervalIndex)):
            data = column.as_column(
                data,
                dtype=dtype,
            )
        elif not data:
            dtype = IntervalDtype("int64", closed)
            data = column.column_empty_like_same_mask(
                column.as_column(data), dtype
            )
        else:
            data = column.as_column(data)
            data.dtype.closed = closed

        self.closed = closed
        super().__init__(data, **kwargs)

    @_cudf_nvtx_annotate
    def from_breaks(breaks, closed="right", name=None, copy=False, dtype=None):
        """
        Construct an IntervalIndex from an array of splits.

        Parameters
        ----------
        breaks : array-like (1-dimensional)
            Left and right bounds for each interval.
        closed : {"left", "right", "both", "neither"}, default "right"
            Whether the intervals are closed on the left-side, right-side,
            both or neither.
        copy : bool, default False
            Copy the input data.
        name : object, optional
            Name to be stored in the index.
        dtype : dtype or None, default None
            If None, dtype will be inferred.

        Returns
        -------
        IntervalIndex

        Examples
        --------
        >>> import cudf
        >>> import pandas as pd
        >>> cudf.IntervalIndex.from_breaks([0, 1, 2, 3])
        IntervalIndex([(0, 1], (1, 2], (2, 3]], dtype='interval')
        """
        if copy:
            breaks = column.as_column(breaks, dtype=dtype).copy()
        left_col = breaks[:-1:]
        right_col = breaks[+1::]

        interval_col = column.build_interval_column(
            left_col, right_col, closed=closed
        )

        return IntervalIndex(interval_col, name=name)

    def __getitem__(self, index):
        raise NotImplementedError(
            "Getting a scalar from an IntervalIndex is not yet supported"
        )

    def is_interval(self):
        return True

    def is_boolean(self):
        return False


class StringIndex(GenericIndex):
    """String defined indices into another Column

    Attributes
    ----------
    _values: A StringColumn object or NDArray of strings
    name: A string
    """

    @_cudf_nvtx_annotate
    def __init__(self, values, copy=False, **kwargs):
        kwargs = _setdefault_name(values, **kwargs)
        if isinstance(values, StringColumn):
            values = values.copy(deep=copy)
        elif isinstance(values, StringIndex):
            values = values._values.copy(deep=copy)
        else:
            values = column.as_column(values, dtype="str")
            if not is_string_dtype(values.dtype):
                raise ValueError(
                    "Couldn't create StringIndex from passed in object"
                )

        super().__init__(values, **kwargs)

    @_cudf_nvtx_annotate
    def to_pandas(self):
        return pd.Index(
            self.to_numpy(na_value=None), name=self.name, dtype="object"
        )

    @_cudf_nvtx_annotate
    def __repr__(self):
        return (
            f"{self.__class__.__name__}({self._values.values_host},"
            f" dtype='object'"
            + (
                f", name={pd.io.formats.printing.default_pprint(self.name)}"
                if self.name is not None
                else ""
            )
            + ")"
        )

    @copy_docstring(StringMethods)  # type: ignore
    @property
    @_cudf_nvtx_annotate
    def str(self):
        return StringMethods(parent=self)

<<<<<<< HEAD
=======
    def _clean_nulls_from_index(self):
        if self._values.has_nulls():
            return self.fillna(cudf._NA_REP)
        else:
            return self

>>>>>>> 8b5ab239
    def is_boolean(self):
        return False

    def is_object(self):
        return True


@_cudf_nvtx_annotate
def as_index(arbitrary, nan_as_null=None, **kwargs) -> BaseIndex:
    """Create an Index from an arbitrary object

    Currently supported inputs are:

    * ``Column``
    * ``DeviceBufferLike``
    * ``Series``
    * ``Index``
    * numba device array
    * numpy array
    * pyarrow array
    * pandas.Categorical

    Returns
    -------
    result : subclass of Index
        - CategoricalIndex for Categorical input.
        - DatetimeIndex for Datetime input.
        - GenericIndex for all other inputs.
    """
    kwargs = _setdefault_name(arbitrary, **kwargs)
    if isinstance(arbitrary, cudf.MultiIndex):
        return arbitrary
    elif isinstance(arbitrary, BaseIndex):
        if arbitrary.name == kwargs["name"]:
            return arbitrary
        idx = arbitrary.copy(deep=False)
        idx.rename(kwargs["name"], inplace=True)
        return idx
    elif isinstance(arbitrary, ColumnBase):
        return _index_from_data({kwargs.get("name", None): arbitrary})
    elif isinstance(arbitrary, cudf.Series):
        return as_index(arbitrary._column, nan_as_null=nan_as_null, **kwargs)
    elif isinstance(arbitrary, (pd.RangeIndex, range)):
        return RangeIndex(
            start=arbitrary.start,
            stop=arbitrary.stop,
            step=arbitrary.step,
            **kwargs,
        )
    elif isinstance(arbitrary, pd.MultiIndex):
        return cudf.MultiIndex.from_pandas(arbitrary, nan_as_null=nan_as_null)
    elif isinstance(arbitrary, cudf.DataFrame):
        return cudf.MultiIndex.from_frame(arbitrary)
    return as_index(
        column.as_column(
            arbitrary, dtype=kwargs.get("dtype", None), nan_as_null=nan_as_null
        ),
        **kwargs,
    )


_dtype_to_index: Dict[Any, Type[NumericIndex]] = {
    np.int8: Int8Index,
    np.int16: Int16Index,
    np.int32: Int32Index,
    np.int64: Int64Index,
    np.uint8: UInt8Index,
    np.uint16: UInt16Index,
    np.uint32: UInt32Index,
    np.uint64: UInt64Index,
    np.float32: Float32Index,
    np.float64: Float64Index,
}


def _setdefault_name(values, **kwargs):
    if kwargs.get("name") is None:
        kwargs["name"] = getattr(values, "name", None)
    return kwargs


class IndexMeta(type):
    """Custom metaclass for Index that overrides instance/subclass tests."""

    def __instancecheck__(self, instance):
        return isinstance(instance, BaseIndex)

    def __subclasscheck__(self, subclass):
        return issubclass(subclass, BaseIndex)


class Index(BaseIndex, metaclass=IndexMeta):
    """The basic object storing row labels for all cuDF objects.

    Parameters
    ----------
    data : array-like (1-dimensional)/ DataFrame
        If it is a DataFrame, it will return a MultiIndex
    dtype : NumPy dtype (default: object)
        If dtype is None, we find the dtype that best fits the data.
    copy : bool
        Make a copy of input data.
    name : object
        Name to be stored in the index.
    tupleize_cols : bool (default: True)
        When True, attempt to create a MultiIndex if possible.
        tupleize_cols == False is not yet supported.
    nan_as_null : bool, Default True
        If ``None``/``True``, converts ``np.nan`` values to
        ``null`` values.
        If ``False``, leaves ``np.nan`` values as is.

    Returns
    -------
    Index
        cudf Index

    Warnings
    --------
    This class should not be subclassed. It is designed as a factory for
    different subclasses of :class:`BaseIndex` depending on the provided input.
    If you absolutely must, and if you're intimately familiar with the
    internals of cuDF, subclass :class:`BaseIndex` instead.

    Examples
    --------
    >>> import cudf
    >>> cudf.Index([1, 2, 3], dtype="uint64", name="a")
    UInt64Index([1, 2, 3], dtype='uint64', name='a')

    >>> cudf.Index(cudf.DataFrame({"a":[1, 2], "b":[2, 3]}))
    MultiIndex([(1, 2),
                (2, 3)],
                names=['a', 'b'])
    """

    @_cudf_nvtx_annotate
    def __new__(
        cls,
        data=None,
        dtype=None,
        copy=False,
        name=None,
        tupleize_cols=True,
        nan_as_null=True,
        **kwargs,
    ):
        assert (
            cls is Index
        ), "Index cannot be subclassed, extend BaseIndex instead."
        if tupleize_cols is not True:
            raise NotImplementedError(
                "tupleize_cols != True is not yet supported"
            )

        return as_index(
            data,
            copy=copy,
            dtype=dtype,
            name=name,
            nan_as_null=nan_as_null,
            **kwargs,
        )

    @classmethod
    @_cudf_nvtx_annotate
    def from_arrow(cls, obj):
        try:
            return cls(ColumnBase.from_arrow(obj))
        except TypeError:
            # Try interpreting object as a MultiIndex before failing.
            return cudf.MultiIndex.from_arrow(obj)


@_cudf_nvtx_annotate
def _concat_range_index(indexes: List[RangeIndex]) -> BaseIndex:
    """
    An internal Utility function to concat RangeIndex objects.
    """
    start = step = next_ = None

    # Filter the empty indexes
    non_empty_indexes = [obj for obj in indexes if len(obj)]

    if not non_empty_indexes:
        # Here all "indexes" had 0 length, i.e. were empty.
        # In this case return an empty range index.
        return RangeIndex(0, 0)

    for obj in non_empty_indexes:
        if start is None:
            # This is set by the first non-empty index
            start = obj.start
            if step is None and len(obj) > 1:
                step = obj.step
        elif step is None:
            # First non-empty index had only one element
            if obj.start == start:
                result = as_index(concat_columns([x._values for x in indexes]))
                return result
            step = obj.start - start

        non_consecutive = (step != obj.step and len(obj) > 1) or (
            next_ is not None and obj.start != next_
        )
        if non_consecutive:
            result = as_index(concat_columns([x._values for x in indexes]))
            return result
        if step is not None:
            next_ = obj[-1] + step

    stop = non_empty_indexes[-1].stop if next_ is None else next_
    return RangeIndex(start, stop, step)


@_cudf_nvtx_annotate
def _extended_gcd(a: int, b: int) -> Tuple[int, int, int]:
    """
    Extended Euclidean algorithms to solve Bezout's identity:
       a*x + b*y = gcd(x, y)
    Finds one particular solution for x, y: s, t
    Returns: gcd, s, t
    """
    s, old_s = 0, 1
    t, old_t = 1, 0
    r, old_r = b, a
    while r:
        quotient = old_r // r
        old_r, r = r, old_r - quotient * r
        old_s, s = s, old_s - quotient * s
        old_t, t = t, old_t - quotient * t
    return old_r, old_s, old_t<|MERGE_RESOLUTION|>--- conflicted
+++ resolved
@@ -3036,15 +3036,6 @@
     def str(self):
         return StringMethods(parent=self)
 
-<<<<<<< HEAD
-=======
-    def _clean_nulls_from_index(self):
-        if self._values.has_nulls():
-            return self.fillna(cudf._NA_REP)
-        else:
-            return self
-
->>>>>>> 8b5ab239
     def is_boolean(self):
         return False
 
