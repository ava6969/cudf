--- conflicted
+++ resolved
@@ -13,15 +13,9 @@
 from cudf._libxx.cpp.column.column cimport column
 from cudf._libxx.cpp.table.table cimport table
 from cudf._libxx.cpp.table.table_view cimport table_view
-<<<<<<< HEAD
-from cudf._libxx.cpp.sort cimport (
-    sorted_order, lower_bound, upper_bound, rank, rank_method
-)
-cimport cudf._libxx.cpp.types as libcudf_types
-=======
 from cudf._libxx.cpp.search cimport lower_bound, upper_bound
-from cudf._libxx.cpp.sorting cimport sorted_order, is_sorted as cpp_is_sorted
-from cudf._libxx.cpp.types cimport order, null_order
+from cudf._libxx.cpp.sorting cimport rank, rank_method, sorted_order, is_sorted as cpp_is_sorted
+from cudf._libxx.cpp.types cimport order, null_order, include_nulls
 
 
 def is_sorted(
@@ -109,8 +103,6 @@
         )
 
     return c_result
->>>>>>> eac284d9
-
 
 def order_by(Table source_table, object ascending, bool na_position):
     """
@@ -222,10 +214,10 @@
     else:
         c_rank_method = rank_method.AVERAGE
     
-    cdef libcudf_types.order column_order = (
-        libcudf_types.order.ASCENDING
+    cdef order column_order = (
+        order.ASCENDING
         if ascending
-        else libcudf_types.order.DESCENDING
+        else order.DESCENDING
     )
     #ascending 
     #    #top    = na_is_smallest
@@ -235,21 +227,21 @@
     #    #top    = na_is_largest
     #    #bottom = na_is_smallest
     #    #keep   = na_is_smallest
-    cdef libcudf_types.null_order null_precedence
+    cdef null_order null_precedence
     if ascending:
         if na_option == 'top':
-            null_precedence = libcudf_types.null_order.BEFORE
+            null_precedence = null_order.BEFORE
         else:
-            null_precedence = libcudf_types.null_order.AFTER
+            null_precedence = null_order.AFTER
     else:
         if na_option == 'top':
-            null_precedence = libcudf_types.null_order.AFTER
+            null_precedence = null_order.AFTER
         else:
-            null_precedence = libcudf_types.null_order.BEFORE
-    cdef libcudf_types.include_nulls _include_nulls = (
-        libcudf_types.include_nulls.EXCLUDE_NULLS 
+            null_precedence = null_order.BEFORE
+    cdef include_nulls _include_nulls = (
+        include_nulls.EXCLUDE_NULLS 
         if na_option == 'keep'
-        else libcudf_types.include_nulls.INCLUDE_NULLS
+        else include_nulls.INCLUDE_NULLS
     )
     cdef unique_ptr[table] c_result
  
@@ -267,4 +259,4 @@
     return Table.from_unique_ptr(
         move(c_result), 
         column_names=source_table._column_names
-    )+    )
