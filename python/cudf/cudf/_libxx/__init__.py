--- conflicted
+++ resolved
@@ -1,10 +1,6 @@
 import numpy as np
 
-<<<<<<< HEAD
-from . import copying, stream_compaction, rolling, table
-=======
-from . import copying, null_mask, stream_compaction, table
->>>>>>> 11a0e42c
+from . import copying, null_mask, stream_compaction, table, rolling
 
 MAX_COLUMN_SIZE = np.iinfo(np.int32).max
 MAX_COLUMN_SIZE_STR = "INT32_MAX"
