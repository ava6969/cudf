# =============================================================================
# Copyright (c) 2023-2024, NVIDIA CORPORATION.
#
# Licensed under the Apache License, Version 2.0 (the "License"); you may not use this file except
# in compliance with the License. You may obtain a copy of the License at
#
# http://www.apache.org/licenses/LICENSE-2.0
#
# Unless required by applicable law or agreed to in writing, software distributed under the License
# is distributed on an "AS IS" BASIS, WITHOUT WARRANTIES OR CONDITIONS OF ANY KIND, either express
# or implied. See the License for the specific language governing permissions and limitations under
# the License.
# =============================================================================

set(cython_sources
    aggregation.pyx
    binaryop.pyx
    column.pyx
    column_factories.pyx
    concatenate.pyx
    copying.pyx
    datetime.pyx
    filling.pyx
    gpumemoryview.pyx
    groupby.pyx
    interop.pyx
    join.pyx
    lists.pyx
    merge.pyx
<<<<<<< HEAD
    null_mask.pyx
=======
    quantiles.pyx
>>>>>>> 3cb3df32
    reduce.pyx
    replace.pyx
    reshape.pyx
    rolling.pyx
    round.pyx
    scalar.pyx
    search.pyx
    stream_compaction.pyx
    sorting.pyx
    table.pyx
    types.pyx
    unary.pyx
    utils.pyx
)
set(linked_libraries cudf::cudf)
rapids_cython_create_modules(
  CXX
  SOURCE_FILES "${cython_sources}"
  LINKED_LIBRARIES "${linked_libraries}" MODULE_PREFIX pylibcudf_ ASSOCIATED_TARGETS cudf
)
link_to_pyarrow_headers(pylibcudf_interop)

add_subdirectory(libcudf)
add_subdirectory(strings)
add_subdirectory(io)<|MERGE_RESOLUTION|>--- conflicted
+++ resolved
@@ -27,11 +27,8 @@
     join.pyx
     lists.pyx
     merge.pyx
-<<<<<<< HEAD
     null_mask.pyx
-=======
     quantiles.pyx
->>>>>>> 3cb3df32
     reduce.pyx
     replace.pyx
     reshape.pyx
