--- conflicted
+++ resolved
@@ -30,11 +30,6 @@
 from cudf.testing._utils import (
     TIMEDELTA_TYPES,
     assert_eq,
-<<<<<<< HEAD
-    expect_warning_if,
-=======
-    assert_exceptions_equal,
->>>>>>> 9d465f25
     set_random_null_mask_inplace,
 )
 
