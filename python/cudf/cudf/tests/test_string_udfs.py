--- conflicted
+++ resolved
@@ -21,12 +21,8 @@
     string_view,
 )
 from cudf.core.udf.utils import _PTX_FILE, _get_extensionty_size
-<<<<<<< HEAD
 from cudf.testing._utils import assert_eq, sv_to_managed_udf_str
-=======
-from cudf.testing._utils import assert_eq, sv_to_udf_str
 from cudf.utils._numba import _CUDFNumbaConfig
->>>>>>> 12f11024
 
 
 def get_kernels(func, dtype, size):
@@ -90,13 +86,8 @@
     sv_kernel, udf_str_kernel = get_kernels(func, dtype, len(data))
 
     expect = pd.Series(data).apply(func)
-<<<<<<< HEAD
-    print("launching sv kernel!\n")
-    sv_kernel.forall(len(data))(str_views, output)
-=======
     with _CUDFNumbaConfig():
         sv_kernel.forall(len(data))(str_views, output)
->>>>>>> 12f11024
     if dtype == "str":
         result = column_from_managed_udf_string_array(output)
     else:
@@ -104,14 +95,8 @@
 
     got = cudf.Series(result, dtype=dtype)
     assert_eq(expect, got, check_dtype=False)
-<<<<<<< HEAD
-
-    print("launching udfstr kernel!\n")
-    udf_str_kernel.forall(len(data))(str_views, output)
-=======
     with _CUDFNumbaConfig():
         udf_str_kernel.forall(len(data))(str_views, output)
->>>>>>> 12f11024
     if dtype == "str":
         result = column_from_managed_udf_string_array(output)
     else:
