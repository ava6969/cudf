--- conflicted
+++ resolved
@@ -127,10 +127,6 @@
     series=False,
     index=False,
 ):
-<<<<<<< HEAD
-    # TODO: Add null values for `na_position` testing
-=======
->>>>>>> fcebcda8
     if index:
         df = (
             cudf.datasets.timeseries()[:size]
@@ -197,10 +193,7 @@
         expect = expect[keys]
         result = result[keys]
 
-<<<<<<< HEAD
-=======
     assert expect.index.dtype == result.index.dtype
->>>>>>> fcebcda8
     assert_eq(expect.reset_index(drop=True), result.reset_index(drop=True))
 
 
@@ -214,19 +207,13 @@
     )
 
     expect = df.sort_index(ascending=ascending)
-<<<<<<< HEAD
-    result = cudf.merge_sorted(dfs, index=True, ascending=ascending)
-=======
     result = cudf.merge_sorted(dfs, by_index=True, ascending=ascending)
->>>>>>> fcebcda8
 
     assert_eq(expect.index, result.index)
 
 
 @pytest.mark.parametrize("ascending", [True, False])
 @pytest.mark.parametrize("na_position", ["first", "last"])
-<<<<<<< HEAD
-=======
 @pytest.mark.parametrize("keys", [None, ["name", "timestamp"]])
 def test_df_merge_sorted_ignore_index(keys, na_position, ascending):
     size = 100
@@ -263,7 +250,6 @@
 
 @pytest.mark.parametrize("ascending", [True, False])
 @pytest.mark.parametrize("na_position", ["first", "last"])
->>>>>>> fcebcda8
 @pytest.mark.parametrize("key", ["id", "name", "timestamp"])
 @pytest.mark.parametrize("nparts", [2, 10])
 def test_series_merge_sorted(nparts, key, na_position, ascending):
