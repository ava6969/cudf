# Copyright (c) 2018, NVIDIA CORPORATION.

import numpy as np
import pandas as pd
import pytest

from cudf.core import Series
<<<<<<< HEAD
=======
from cudf.datasets import randomdata
>>>>>>> af668b85

params_dtypes = [np.int32, np.float32, np.float64]
methods = ["min", "max", "sum", "mean", "var", "std"]

interpolation_methods = ["linear", "lower", "higher", "midpoint", "nearest"]


@pytest.mark.parametrize("method", methods)
@pytest.mark.parametrize("dtype", params_dtypes)
def test_series_reductions(method, dtype):
    np.random.seed(0)
    arr = np.random.random(100)
    if np.issubdtype(dtype, np.integer):
        arr *= 100
        mask = arr > 10
    else:
        mask = arr > 0.5

    arr = arr.astype(dtype)
    arr2 = arr[mask]
    sr = Series.from_masked_array(arr, Series(mask).as_mask())

    def call_test(sr):
        fn = getattr(sr, method)
        if method in ["std", "var"]:
            return fn(ddof=1)
        else:
            return fn()

    expect, got = call_test(arr2), call_test(sr)
    print(expect, got)
    np.testing.assert_approx_equal(expect, got)


@pytest.mark.parametrize("method", methods)
def test_series_reductions_concurrency(method):
    from concurrent.futures import ThreadPoolExecutor

    e = ThreadPoolExecutor(10)

    np.random.seed(0)
    srs = [Series(np.random.random(10000)) for _ in range(1)]

    def call_test(sr):
        fn = getattr(sr, method)
        if method in ["std", "var"]:
            return fn(ddof=1)
        else:
            return fn()

    def f(sr):
        return call_test(sr + 1)

    list(e.map(f, srs * 50))


@pytest.mark.parametrize("ddof", range(3))
def test_series_std(ddof):
    np.random.seed(0)
    arr = np.random.random(100) - 0.5
    sr = Series(arr)
    pd = sr.to_pandas()
    got = sr.std(ddof=ddof)
    expect = pd.std(ddof=ddof)
    np.testing.assert_approx_equal(expect, got)


def test_series_unique():
    for size in [10 ** x for x in range(5)]:
        arr = np.random.randint(low=-1, high=10, size=size)
        mask = arr != -1
        sr = Series.from_masked_array(arr, Series(mask).as_mask())
        assert set(arr[mask]) == set(sr.unique().to_array())
        assert len(set(arr[mask])) == sr.nunique()


@pytest.mark.parametrize(
    "nan_as_null, dropna",
    [(True, True), (True, False), (False, True), (False, False)],
)
def test_series_nunique(nan_as_null, dropna):
    # We remove nulls as opposed to NaNs using the dropna parameter,
    # so to test against pandas we replace NaN with another discrete value
    cudf_series = Series([1, 2, 2, 3, 3], nan_as_null=nan_as_null)
    pd_series = pd.Series([1, 2, 2, 3, 3])
    expect = pd_series.nunique(dropna=dropna)
    got = cudf_series.nunique(dropna=dropna)
    assert expect == got

    cudf_series = Series(
        [1.0, 2.0, 3.0, np.nan, None], nan_as_null=nan_as_null
    )
    if nan_as_null is True:
        pd_series = pd.Series([1.0, 2.0, 3.0, np.nan, None])
    else:
        pd_series = pd.Series([1.0, 2.0, 3.0, -1.0, None])

    expect = pd_series.nunique(dropna=dropna)
    got = cudf_series.nunique(dropna=dropna)
    assert expect == got

    cudf_series = Series([1.0, np.nan, np.nan], nan_as_null=nan_as_null)
    if nan_as_null is True:
        pd_series = pd.Series([1.0, np.nan, np.nan])
    else:
        pd_series = pd.Series([1.0, -1.0, -1.0])
    expect = pd_series.nunique(dropna=dropna)
    got = cudf_series.nunique(dropna=dropna)
    assert expect == got


def test_series_scale():
    arr = pd.Series(np.random.randint(low=-10, high=10, size=100))
    sr = Series(arr)

    vmin = arr.min()
    vmax = arr.max()
    scaled = (arr - vmin) / (vmax - vmin)
    assert scaled.min() == 0
    assert scaled.max() == 1
    pd.testing.assert_series_equal(sr.scale().to_pandas(), scaled)


@pytest.mark.parametrize("int_method", interpolation_methods)
def test_exact_quantiles(int_method):
    arr = np.asarray([6.8, 0.15, 3.4, 4.17, 2.13, 1.11, -1.01, 0.8, 5.7])
    quant_values = [0.0, 0.25, 0.33, 0.5, 1.0]

    df = pd.DataFrame(arr)
    gdf_series = Series(arr)

    q1 = gdf_series.quantile(
        quant_values, interpolation=int_method, exact=True
    )

    q2 = df.quantile(quant_values, interpolation=int_method)

    np.testing.assert_allclose(
        q1.to_pandas().values, np.array(q2.values).T.flatten(), rtol=1e-10
    )


@pytest.mark.parametrize("int_method", interpolation_methods)
def test_exact_quantiles_int(int_method):
    arr = np.asarray([7, 0, 3, 4, 2, 1, -1, 1, 6])
    quant_values = [0.0, 0.25, 0.33, 0.5, 1.0]

    df = pd.DataFrame(arr)
    gdf_series = Series(arr)

    q1 = gdf_series.quantile(
        quant_values, interpolation=int_method, exact=True
    )

    q2 = df.quantile(quant_values, interpolation=int_method)

    np.testing.assert_allclose(
        q1.to_pandas().values, np.array(q2.values).T.flatten(), rtol=1e-10
    )


def test_approx_quantiles():
    arr = np.asarray([6.8, 0.15, 3.4, 4.17, 2.13, 1.11, -1.01, 0.8, 5.7])
    quant_values = [0.0, 0.25, 0.33, 0.5, 1.0]
    approx_results = [-1.01, 0.8, 0.8, 2.13, 6.8]

    gdf_series = Series(arr)

    q1 = gdf_series.quantile(quant_values, exact=False)

    np.testing.assert_allclose(
        q1.to_pandas().values, approx_results, rtol=1e-10
    )


def test_approx_quantiles_int():
    arr = np.asarray([1, 2, 3])
    quant_values = [0.5]
    approx_results = [2]

    gdf_series = Series(arr)

    q1 = gdf_series.quantile(quant_values, exact=False)

    assert approx_results == q1.to_pandas().values


@pytest.mark.parametrize("data", [[], [1, 2, 3, 10, 326497]])
@pytest.mark.parametrize("q", [[], 0.5, 1, 0.234, [0.345], [0.243, 0.5, 1]])
def test_misc_quantiles(data, q):
    from cudf.tests import utils

    pdf_series = pd.Series(data)
    gdf_series = Series(data)

    expected = pdf_series.quantile(q)
    actual = gdf_series.quantile(q)
    utils.assert_eq(expected, actual)


@pytest.mark.parametrize(
    "data",
    [
        Series(np.random.normal(-100, 100, 1000)),
        Series(np.random.randint(-50, 50, 1000)),
        Series(np.zeros(100)),
        Series(np.repeat(np.nan, 100)),
        Series(np.array([1.123, 2.343, np.nan, 0.0])),
        Series(
            [5, 10, 53, None, np.nan, None, 12, 43, -423], nan_as_null=False
        ),
        Series([1.1032, 2.32, 43.4, 13, -312.0], index=[0, 4, 3, 19, 6]),
        Series([]),
        Series([-3]),
        randomdata(
            nrows=1000, dtypes={"a": float, "b": int, "c": float, "d": str}
        ),
    ],
)
@pytest.mark.parametrize("null_flag", [False, True])
def test_kurtosis(data, null_flag):
    pdata = data.to_pandas()

    if null_flag and len(data) > 2:
        data.iloc[[0, 2]] = None
        pdata.iloc[[0, 2]] = None

    got = data.kurtosis()
    expected = pdata.kurtosis()
    np.testing.assert_array_almost_equal(got, expected)


@pytest.mark.parametrize(
    "data",
    [
        Series(np.random.normal(-100, 100, 1000)),
        Series(np.random.randint(-50, 50, 1000)),
        Series(np.zeros(100)),
        Series(np.repeat(np.nan, 100)),
        Series(np.array([1.123, 2.343, np.nan, 0.0])),
        Series(
            [5, 10, 53, None, np.nan, None, 12, 43, -423], nan_as_null=False
        ),
        Series([1.1032, 2.32, 43.4, 13, -312.0], index=[0, 4, 3, 19, 6]),
        Series([]),
        Series([-3]),
        randomdata(
            nrows=1000, dtypes={"a": float, "b": int, "c": float, "d": str}
        ),
    ],
)
@pytest.mark.parametrize("null_flag", [False, True])
def test_skew(data, null_flag):
    pdata = data.to_pandas()

    if null_flag and len(data) > 2:
        data.iloc[[0, 2]] = None
        pdata.iloc[[0, 2]] = None

    got = data.skew()
    expected = pdata.skew()
    np.testing.assert_array_almost_equal(got, expected)<|MERGE_RESOLUTION|>--- conflicted
+++ resolved
@@ -5,10 +5,7 @@
 import pytest
 
 from cudf.core import Series
-<<<<<<< HEAD
-=======
 from cudf.datasets import randomdata
->>>>>>> af668b85
 
 params_dtypes = [np.int32, np.float32, np.float64]
 methods = ["min", "max", "sum", "mean", "var", "std"]
