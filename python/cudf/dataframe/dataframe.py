# Copyright (c) 2018, NVIDIA CORPORATION.

from __future__ import print_function, division

import inspect
import random
from collections import OrderedDict
from collections.abc import Sequence, Mapping
import logging
import warnings
import numbers

import numpy as np
import pandas as pd
import pyarrow as pa
from pandas.api.types import is_dict_like

from types import GeneratorType

from librmm_cffi import librmm as rmm
from libgdf_cffi import libgdf

from cudf import formatting, _gdf
from cudf.utils import cudautils, queryutils, applyutils, utils, ioutils
from cudf.dataframe.index import as_index, Index, RangeIndex
from cudf.dataframe.series import Series
from cudf.settings import NOTSET, settings
from cudf.comm.serialize import register_distributed_serializer
from cudf.dataframe.categorical import CategoricalColumn
from cudf.dataframe.buffer import Buffer
from cudf._gdf import nvtx_range_push, nvtx_range_pop
from cudf._sort import get_sorted_inds
from cudf.dataframe import columnops

import cudf.bindings.join as cpp_join


class DataFrame(object):
    """
    A GPU Dataframe object.

    Examples
    --------

    Build dataframe with `__setitem__`:

    >>> import cudf
    >>> df = cudf.DataFrame()
    >>> df['key'] = [0, 1, 2, 3, 4]
    >>> df['val'] = [float(i + 10) for i in range(5)]  # insert column
    >>> print(df)
       key   val
    0    0  10.0
    1    1  11.0
    2    2  12.0
    3    3  13.0
    4    4  14.0

    Build dataframe with initializer:

    >>> import cudf
    >>> import numpy as np
    >>> from datetime import datetime, timedelta
    >>> ids = np.arange(5)

    Create some datetime data

    >>> t0 = datetime.strptime('2018-10-07 12:00:00', '%Y-%m-%d %H:%M:%S')
    >>> datetimes = [(t0+ timedelta(seconds=x)) for x in range(5)]
    >>> dts = np.array(datetimes, dtype='datetime64')

    Create the GPU DataFrame

    >>> df = cudf.DataFrame([('id', ids), ('datetimes', dts)])
    >>> df
        id                datetimes
    0    0  2018-10-07T12:00:00.000
    1    1  2018-10-07T12:00:01.000
    2    2  2018-10-07T12:00:02.000
    3    3  2018-10-07T12:00:03.000
    4    4  2018-10-07T12:00:04.000

    Convert from a Pandas DataFrame:

    >>> import pandas as pd
    >>> import cudf
    >>> pdf = pd.DataFrame({'a': [0, 1, 2, 3],'b': [0.1, 0.2, None, 0.3]})
    >>> df = cudf.from_pandas(pdf)
    >>> df
      a b
    0 0 0.1
    1 1 0.2
    2 2 nan
    3 3 0.3
    """
    def __init__(self, name_series=None, index=None):
        if index is None:
            index = RangeIndex(start=0)
        self._index = index
        self._size = len(index)
        self._cols = OrderedDict()
        # has initializer?
        if name_series is not None:
            if isinstance(name_series, dict):
                name_series = name_series.items()
            for k, series in name_series:
                self.add_column(k, series, forceindex=index is not None)

    def serialize(self, serialize):
        header = {}
        frames = []
        header['index'], index_frames = serialize(self._index)
        header['index_frame_count'] = len(index_frames)
        frames.extend(index_frames)
        # Use the column directly to avoid duplicating the index
        columns = [col._column for col in self._cols.values()]
        serialized_columns = zip(*map(serialize, columns))
        header['columns'], column_frames = serialized_columns
        header['column_names'] = tuple(self._cols)
        for f in column_frames:
            frames.extend(f)
        return header, frames

    @classmethod
    def deserialize(cls, deserialize, header, frames):
        # Reconstruct the index
        index_header = header['index']
        index_frames = frames[:header['index_frame_count']]
        index = deserialize(index_header, index_frames)
        # Reconstruct the columns
        column_frames = frames[header['index_frame_count']:]
        columns = []
        for k, meta in zip(header['column_names'], header['columns']):
            col_frame_count = meta['frame_count']
            colobj = deserialize(meta, column_frames[:col_frame_count])
            columns.append((k, colobj))
            # Advance frames
            column_frames = column_frames[col_frame_count:]
        return cls(columns, index=index)

    @property
    def dtypes(self):
        """Return the dtypes in this object."""
        return pd.Series([x.dtype for x in self._cols.values()],
                         index=self._cols.keys())

    @property
    def shape(self):
        """Returns a tuple representing the dimensionality of the DataFrame.
        """
        return len(self), len(self._cols)

    def __dir__(self):
        o = set(dir(type(self)))
        o.update(self.__dict__)
        o.update(c for c in self.columns if
                 (isinstance(c, pd.compat.string_types) and
                  pd.compat.isidentifier(c)))
        return list(o)

    def __getattr__(self, key):
        if key != '_cols' and key in self._cols:
            return self[key]

        raise AttributeError("'DataFrame' object has no attribute %r" % key)

    def __getitem__(self, arg):
        """
        If *arg* is a ``str`` or ``int`` type, return the column Series.
        If *arg* is a ``slice``, return a new DataFrame with all columns
        sliced to the specified range.
        If *arg* is an ``array`` containing column names, return a new
        DataFrame with the corresponding columns.
        If *arg* is a ``dtype.bool array``, return the rows marked True

        Examples
        --------
        >>> df = DataFrame([('a', list(range(20))),
        ...                 ('b', list(range(20))),
        ...                 ('c', list(range(20)))])
        >>> print(df[:4])    # get first 4 rows of all columns
           a  b  c
        0  0  0  0
        1  1  1  1
        2  2  2  2
        3  3  3  3
        >>> print(df[-5:])  # get last 5 rows of all columns
            a   b   c
        15  15  15  15
        16  16  16  16
        17  17  17  17
        18  18  18  18
        19  19  19  19
        >>> print(df[['a', 'c']]) # get columns a and c
           a  c
        0  0  0
        1  1  1
        2  2  2
        3  3  3
        4  4  4
        5  5  5
        6  6  6
        7  7  7
        8  8  8
        9  9  9
        >>> print(df[[True, False, True, False]]) # mask the entire dataframe,
        # returning the rows specified in the boolean mask
        """
        if isinstance(arg, str) or isinstance(arg, numbers.Integral) or \
           isinstance(arg, tuple):
            s = self._cols[arg]
            s.name = arg
            return s
        elif isinstance(arg, slice):
            df = DataFrame()
            for k, col in self._cols.items():
                df[k] = col[arg]
            return df
        elif isinstance(arg, (list, np.ndarray, pd.Series,
                        Series, Index, pd.Index)):
            mask = arg
            if isinstance(mask, list):
                mask = np.array(mask)
            df = DataFrame()
            if(mask.dtype == 'bool'):
                # New df-wide index
                selvals, selinds = columnops.column_select_by_boolmask(
                        columnops.as_column(self.index), Series(mask))
                index = self.index.take(selinds.to_gpu_array())
                for col in self._cols:
                    df[col] = Series(self._cols[col][arg], index=index)
                df.set_index(index)
            else:
                for col in arg:
                    df[col] = self[col]
            return df
        elif isinstance(arg, DataFrame):
            return self.mask(arg)
        else:
            msg = "__getitem__ on type {!r} is not supported"
            raise TypeError(msg.format(type(arg)))

    def mask(self, other):
        df = self.copy()
        for col in self.columns:
            if col in other.columns:
                boolbits = cudautils.compact_mask_bytes(
                           other[col].to_gpu_array())
            else:
                boolbits = cudautils.make_empty_mask(len(self[col]))
            df[col]._column = df[col]._column.set_mask(boolbits)
        return df

    def __setitem__(self, name, col):
        """Add/set column by *name or DataFrame*
        """
        # div[div < 0] = 0
        if isinstance(name, DataFrame):
            for col_name in self._cols:
                mask = name[col_name]
                self._cols[col_name] = self._cols[col_name] \
                                           .masked_assign(value=col, mask=mask)

        elif name in self._cols:
            self._cols[name] = self._prepare_series_for_add(col)
        else:
            self.add_column(name, col)

    def __delitem__(self, name):
        """
        Drop the given column by *name*.
        """
        self._drop_column(name)

    def __sizeof__(self):
        return sum(col.__sizeof__() for col in self._cols.values())

    def __len__(self):
        """
        Returns the number of rows
        """
        return self._size

    @property
    def empty(self):
        return not len(self)

    def assign(self, **kwargs):
        """
        Assign columns to DataFrame from keyword arguments.

        Examples
        --------
        >>> import cudf
        >>> df = cudf.DataFrame()
        >>> df = df.assign(a=[0, 1, 2], b=[3, 4, 5])
        >>> print(df)
           a  b
        0  0  3
        1  1  4
        2  2  5
        """
        new = self.copy()
        for k, v in kwargs.items():
            new[k] = v
        return new

    def head(self, n=5):
        """
        Returns the first n rows as a new DataFrame

        Examples
        --------
        >>> import cudf
        >>> df = cudf.DataFrame()
        >>> df['key'] = [0, 1, 2, 3, 4]
        >>> df['val'] = [float(i + 10) for i in range(5)]  # insert column
        >>> print(df.head(2))
           key   val
        0    0  10.0
        1    1  11.0
        """
        return self.iloc[:n]

    def tail(self, n=5):
        """
        Returns the last n rows as a new DataFrame

        Examples
        --------
        >>> import cudf
        >>> df = cudf.DataFrame()
        >>> df['key'] = [0, 1, 2, 3, 4]
        >>> df['val'] = [float(i + 10) for i in range(5)]  # insert column
        >>> print(df.tail(2))
           key   val
        3    3  13.0
        4    4  14.0

        """
        if n == 0:
            return self.iloc[0:0]

        return self.iloc[-n:]

    def to_string(self, nrows=NOTSET, ncols=NOTSET):
        """
        Convert to string

        Parameters
        ----------
        nrows : int
            Maximum number of rows to show.
            If it is None, all rows are shown.

        ncols : int
            Maximum number of columns to show.
            If it is None, all columns are shown.

        Examples
        --------
        >>> import cudf
        >>> df = cudf.DataFrame()
        >>> df['key'] = [0, 1, 2]
        >>> df['val'] = [float(i + 10) for i in range(3)]
        >>> df.to_string()
        '   key   val\\n0    0  10.0\\n1    1  11.0\\n2    2  12.0'
        """
        if nrows is NOTSET:
            nrows = settings.formatting.get('nrows')
        if ncols is NOTSET:
            ncols = settings.formatting.get('ncols')

        if nrows is None:
            nrows = len(self)
        else:
            nrows = min(nrows, len(self))  # cap row count

        if ncols is None:
            ncols = len(self.columns)
        else:
            ncols = min(ncols, len(self.columns))  # cap col count

        more_cols = len(self.columns) - ncols
        more_rows = len(self) - nrows

        # Prepare cells
        cols = OrderedDict()
        use_cols = list(self.columns[:ncols - 1])
        if ncols > 0:
            use_cols.append(self.columns[-1])

        for h in use_cols:
            cols[h] = self[h].values_to_string(nrows=nrows)

        # Format into a table
        return formatting.format(index=self._index, cols=cols,
                                 show_headers=True, more_cols=more_cols,
                                 more_rows=more_rows, min_width=2)

    def __str__(self):
        nrows = settings.formatting.get('nrows') or 10
        ncols = settings.formatting.get('ncols') or 8
        return self.to_string(nrows=nrows, ncols=ncols)

    def __repr__(self):
        return "<cudf.DataFrame ncols={} nrows={} >".format(
            len(self.columns),
            len(self),
        )

    # binary, rbinary, unary, orderedcompare, unorderedcompare
    def _call_op(self, other, internal_fn, fn):
        result = DataFrame()
        result.set_index(self.index)
        if isinstance(other, Sequence):
            for k, col in enumerate(self._cols):
                result[col] = getattr(self._cols[col], internal_fn)(
                        other[k],
                        fn,
                )
        elif isinstance(other, DataFrame):
            for col in other._cols:
                if col in self._cols:
                    result[col] = getattr(self._cols[col], internal_fn)(
                            other._cols[col],
                            fn,
                    )
                else:
                    result[col] = Series(cudautils.full(self.shape[0],
                                         np.dtype('float64').type(np.nan),
                                         'float64'), nan_as_null=False)
            for col in self._cols:
                if col not in other._cols:
                    result[col] = Series(cudautils.full(self.shape[0],
                                         np.dtype('float64').type(np.nan),
                                         'float64'), nan_as_null=False)
        elif isinstance(other, Series):
            raise NotImplementedError(
                    "Series to DataFrame arithmetic not supported "
                    "until strings can be used as indices. Try converting your"
                    " Series into a DataFrame first.")
        elif isinstance(other, numbers.Number):
            for col in self._cols:
                result[col] = getattr(self._cols[col], internal_fn)(
                        other,
                        fn,
                )
        else:
            raise NotImplementedError(
                    "DataFrame operations with " + str(type(other)) + " not "
                    "supported at this time.")
        return result

    def _binaryop(self, other, fn):
        return self._call_op(other, '_binaryop', fn)

    def _rbinaryop(self, other, fn):
        return self._call_op(other, '_rbinaryop', fn)

    def _unaryop(self, fn):
        return self._call_op(self, '_unaryop', fn)

    def __add__(self, other):
        return self._binaryop(other, 'add')

    def __radd__(self, other):
        return self._rbinaryop(other, 'add')

    def __sub__(self, other):
        return self._binaryop(other, 'sub')

    def __rsub__(self, other):
        return self._rbinaryop(other, 'sub')

    def __mul__(self, other):
        return self._binaryop(other, 'mul')

    def __rmul__(self, other):
        return self._rbinaryop(other, 'mul')

    def __pow__(self, other):
        if other == 2:
            return self * self
        else:
            return NotImplemented

    def __floordiv__(self, other):
        return self._binaryop(other, 'floordiv')

    def __rfloordiv__(self, other):
        return self._rbinaryop(other, 'floordiv')

    def __truediv__(self, other):
        return self._binaryop(other, 'truediv')

    def __rtruediv__(self, other):
        return self._rbinaryop(other, 'truediv')

    __div__ = __truediv__

    def _unordered_compare(self, other, cmpops):
        return self._call_op(other, '_unordered_compare', cmpops)

    def _ordered_compare(self, other, cmpops):
        return self._call_op(other, '_ordered_compare', cmpops)

    def __eq__(self, other):
        return self._unordered_compare(other, 'eq')

    def __ne__(self, other):
        return self._unordered_compare(other, 'ne')

    def __lt__(self, other):
        return self._ordered_compare(other, 'lt')

    def __le__(self, other):
        return self._ordered_compare(other, 'le')

    def __gt__(self, other):
        return self._ordered_compare(other, 'gt')

    def __ge__(self, other):
        return self._ordered_compare(other, 'ge')

    def __iter__(self):
        return iter(self.columns)

    def iteritems(self):
        """ Iterate over column names and series pairs """
        for k in self:
            yield (k, self[k])

    @property
    def loc(self):
        """
        Returns a label-based indexer for row-slicing and column selection.

        Examples
        --------
<<<<<<< HEAD
        >>> df = DataFrame([('a', list(range(20))),
        ...                 ('b', list(range(20))),
        ...                 ('c', list(range(20)))])
        >>> # get rows from index 2 to index 5 from 'a' and 'b' columns.
        >>> print(df.loc[2:5, ['a', 'b']])
           a  b
        2  2  2
        3  3  3
        4  4  4
        5  5  5
=======
        .. code-block:: python

           df = DataFrame([('a', list(range(20))),
                           ('b', list(range(20))),
                           ('c', list(range(20)))])

           # get the row by index label from 'a' and 'b' columns.
           df.loc[0, ['a', 'b']]

           # get rows from index 2 to index 5 from 'a' and 'b' columns.
           df.loc[2:5, ['a', 'b']]

           # get the every 3rd rows from index 2 to 10 from 'a' and 'b'.
           df.loc[2:10:3, ['a', 'b']]

        Output:

        .. code-block:: python
          # get the row by index label from 'a' and 'b' columns.
          a    0
          b    0

          # get rows from index 2 to index 5 from 'a' and 'b' columns.
               a    b
          2    2    2
          3    3    3
          4    4    4
          5    5    5

          # get the every 3rd rows from index 2 to 10 from 'a' and 'b'.
                a    b
            2   2    2
            5   5    5
            8   8    8

          #
>>>>>>> 28800485
        """
        return Loc(self)

    @property
    def iloc(self):
        """
        Returns a  integer-location based indexer for selection by position.

        Examples
        --------
        >>> df = DataFrame([('a', list(range(20))),
        ...                 ('b', list(range(20))),
        ...                 ('c', list(range(20)))])
        >>> df.iloc[1]  # get the row from index 1st
        a    1
        b    1
        c    1
        >>> df.iloc[[0, 2, 9, 18]]  # get the rows from indices 0,2,9 and 18.
              a    b    c
         0    0    0    0
         2    2    2    2
         9    9    9    9
        18   18   18   18
        >>> df.iloc[3:10:2]  # get the rows using slice indices
             a    b    c
        3    3    3    3
        5    5    5    5
        7    7    7    7
        9    9    9    9
        """
        return Iloc(self)

    @property
    def columns(self):
        """Returns a tuple of columns
        """
        return pd.Index(self._cols)

    @property
    def index(self):
        """Returns the index of the DataFrame
        """
        return self._index

    @index.setter
    def index(self, _index):
        new_length = len(_index)
        old_length = len(self._index)

        if new_length != old_length:
            msg = f'Length mismatch: Expected index has {old_length}' \
                    ' elements, new values have {new_length} elements'
            raise ValueError(msg)

        # try to build an index from generic _index
        idx = as_index(_index)
        self._index = idx
        for k in self.columns:
            self[k] = self[k].set_index(idx)

    def set_index(self, index):
        """Return a new DataFrame with a new index

        Parameters
        ----------
        index : Index, Series-convertible, or str
            Index : the new index.
            Series-convertible : values for the new index.
            str : name of column to be used as series
        """
        # When index is a column name
        if isinstance(index, str):
            df = self.copy(deep=False)
            df._drop_column(index)
            return df.set_index(self[index])
        # Otherwise
        else:
            index = index if isinstance(index, Index) else as_index(index)
            df = DataFrame()
            df._index = index
            for k in self.columns:
                df[k] = self[k].set_index(index)
            return df

    def reset_index(self, drop=False):
        if not drop:
            name = self.index.name or 'index'
            out = DataFrame()
            out[name] = self.index
            for c in self.columns:
                out[c] = self[c]
        else:
            out = self
        return out.set_index(RangeIndex(len(self)))

    def take(self, positions, ignore_index=False):
        out = DataFrame()
        for col in self.columns:
            out[col] = self[col].take(positions, ignore_index=ignore_index)
        return out

    def copy(self, deep=True):
        """
        Returns a copy of this dataframe

        Parameters
        ----------
        deep: bool
           Make a full copy of Series columns and Index at the GPU level, or
           create a new allocation with references.
        """
        df = DataFrame()
        df._size = self._size
        if deep:
            df._index = self._index.copy(deep)
            for k in self._cols:
                df._cols[k] = self._cols[k].copy(deep)
        else:
            df._index = self._index
            for k in self._cols:
                df._cols[k] = self._cols[k]
        return df

    def __copy__(self):
        return self.copy(deep=True)

    def __deepcopy__(self, memo={}):
        """
        Parameters
        ----------
        memo, default None
            Standard signature. Unused
        """
        if memo is None:
            memo = {}
        return self.copy(deep=True)

    def _sanitize_columns(self, col):
        """Sanitize pre-appended
           col values
        """
        series = Series(col)
        if len(self) == 0 and len(self.columns) > 0 and len(series) > 0:
            ind = series.index
            arr = rmm.device_array(shape=len(ind), dtype=np.float64)
            size = utils.calc_chunk_size(arr.size, utils.mask_bitsize)
            mask = cudautils.zeros(size, dtype=utils.mask_dtype)
            val = Series.from_masked_array(arr, mask, null_count=len(ind))
            for name in self._cols:
                self._cols[name] = val
            self._index = series.index
            self._size = len(series)

    def _sanitize_values(self, col):
        """Sanitize col values before
           being added
        """
        index = self._index
        series = Series(col)
        sind = series.index

        # This won't handle 0 dimensional arrays which should be okay
        SCALAR = np.isscalar(col)

        if len(self) > 0 and len(series) == 1 and SCALAR:
            arr = rmm.device_array(shape=len(index), dtype=series.dtype)
            cudautils.gpu_fill_value.forall(arr.size)(arr, col)
            return Series(arr)
        elif len(self) > 0 and len(sind) != len(index):
            raise ValueError('Length of values does not match index length')
        return col

    def _prepare_series_for_add(self, col, forceindex=False):
        """Prepare a series to be added to the DataFrame.

        Parameters
        ----------
        col : Series, array-like
            Values to be added.

        Returns
        -------
        The prepared Series object.
        """
        self._sanitize_columns(col)
        col = self._sanitize_values(col)

        empty_index = len(self._index) == 0
        series = Series(col)
        if forceindex or empty_index or self._index.equals(series.index):
            if empty_index:
                self._index = series.index
            self._size = len(series)
            return series
        else:
            return series.set_index(self._index)

    def add_column(self, name, data, forceindex=False):
        """Add a column

        Parameters
        ----------
        name : str
            Name of column to be added.
        data : Series, array-like
            Values to be added.
        """

        if name in self._cols:
            raise NameError('duplicated column name {!r}'.format(name))

        if isinstance(data, GeneratorType):
            data = Series(data)
        series = self._prepare_series_for_add(data, forceindex=forceindex)
        series.name = name
        self._cols[name] = series

    def drop(self, labels):
        """Drop column(s)

        Parameters
        ----------
        labels : str or sequence of strings
            Name of column(s) to be dropped.

        Returns
        -------
        A dataframe without dropped column(s)

        Examples
        --------
        >>> import cudf
        >>> df = cudf.DataFrame()
        >>> df['key'] = [0, 1, 2, 3, 4]
        >>> df['val'] = [float(i + 10) for i in range(5)]
        >>> df_new = df.drop('val')
        >>> print(df)
           key   val
        0    0  10.0
        1    1  11.0
        2    2  12.0
        3    3  13.0
        4    4  14.0
        >>> print(df_new)
           key
        0    0
        1    1
        2    2
        3    3
        4    4
        """
        columns = [labels] if isinstance(labels, str) else list(labels)

        outdf = self.copy()
        for c in columns:
            outdf._drop_column(c)
        return outdf

    def drop_column(self, name):
        """Drop a column by *name*
        """
        warnings.warn(
                'The drop_column method is deprecated. '
                'Use the drop method instead.',
                DeprecationWarning
            )
        self._drop_column(name)

    def _drop_column(self, name):
        """Drop a column by *name*
        """
        if name not in self._cols:
            raise NameError('column {!r} does not exist'.format(name))
        del self._cols[name]

    def rename(self, mapper=None, columns=None, copy=True):
        """
        Alter column labels.

        Function / dict values must be unique (1-to-1). Labels not contained in
        a dict / Series will be left as-is. Extra labels listed don’t throw an
        error.

        Parameters
        ----------
        mapper, columns : dict-like or function, optional
            dict-like or functions transformations to apply to
            the column axis' values.
        copy : boolean, default True
            Also copy underlying data

        Returns
        -------
        DataFrame

        Notes
        -----
        Difference from pandas:
          * Support axis='columns' only.
          * Not supporting: index, inplace, level
        """
        # Pandas defaults to using columns over mapper
        if columns:
            mapper = columns

        out = DataFrame()
        out = out.set_index(self.index)

        if isinstance(mapper, Mapping):
            for column in self.columns:
                if column in mapper:
                    out[mapper[column]] = self[column]
                else:
                    out[column] = self[column]
        elif callable(mapper):
            for column in self.columns:
                out[mapper(column)] = self[column]

        return out.copy(deep=copy)

    @classmethod
    def _concat(cls, objs, axis=0, ignore_index=False):
        nvtx_range_push("CUDF_CONCAT", "orange")
        if len(set(frozenset(o.columns) for o in objs)) != 1:
            what = set(frozenset(o.columns) for o in objs)
            raise ValueError('columns mismatch: {}'.format(what))

        objs = [o for o in objs]
        if ignore_index:
            index = RangeIndex(sum(map(len, objs)))
        else:
            index = Index._concat([o.index for o in objs])
        data = [(c, Series._concat([o[c] for o in objs], index=index))
                for c in objs[0].columns]
        out = cls(data)
        out._index = index
        nvtx_range_pop()
        return out

    def as_gpu_matrix(self, columns=None, order='F'):
        """Convert to a matrix in device memory.

        Parameters
        ----------
        columns : sequence of str
            List of a column names to be extracted.  The order is preserved.
            If None is specified, all columns are used.
        order : 'F' or 'C'
            Optional argument to determine whether to return a column major
            (Fortran) matrix or a row major (C) matrix.

        Returns
        -------
        A (nrow x ncol) numpy ndarray in "F" order.
        """
        if columns is None:
            columns = self.columns

        cols = [self._cols[k] for k in columns]
        ncol = len(cols)
        nrow = len(self)
        if ncol < 1:
            raise ValueError("require at least 1 column")
        if nrow < 1:
            raise ValueError("require at least 1 row")
        dtype = cols[0].dtype
        if any(dtype != c.dtype for c in cols):
            raise ValueError('all columns must have the same dtype')
        for k, c in self._cols.items():
            if c.null_count > 0:
                errmsg = ("column {!r} has null values. "
                          "hint: use .fillna() to replace null values")
                raise ValueError(errmsg.format(k))

        if order == 'F':
            matrix = rmm.device_array(shape=(nrow, ncol), dtype=dtype,
                                      order=order)
            for colidx, inpcol in enumerate(cols):
                dense = inpcol.to_gpu_array(fillna='pandas')
                matrix[:, colidx].copy_to_device(dense)
        elif order == 'C':
            matrix = cudautils.row_matrix(cols, nrow, ncol, dtype)
        else:
            errmsg = ("order parameter should be 'C' for row major or 'F' for"
                      "column major GPU matrix")
            raise ValueError(errmsg.format(k))
        return matrix

    def as_matrix(self, columns=None):
        """Convert to a matrix in host memory.

        Parameters
        ----------
        columns : sequence of str
            List of a column names to be extracted.  The order is preserved.
            If None is specified, all columns are used.

        Returns
        -------
        A (nrow x ncol) numpy ndarray in "F" order.
        """
        return self.as_gpu_matrix(columns=columns).copy_to_host()

    def one_hot_encoding(self, column, prefix, cats, prefix_sep='_',
                         dtype='float64'):
        """
        Expand a column with one-hot-encoding.

        Parameters
        ----------

        column : str
            the source column with binary encoding for the data.
        prefix : str
            the new column name prefix.
        cats : sequence of ints
            the sequence of categories as integers.
        prefix_sep : str
            the separator between the prefix and the category.
        dtype :
            the dtype for the outputs; defaults to float64.

        Returns
        -------

        a new dataframe with new columns append for each category.

        Examples
        --------
        >>> import pandas as pd
        >>> import cudf
        >>> pet_owner = [1, 2, 3, 4, 5]
        >>> pet_type = ['fish', 'dog', 'fish', 'bird', 'fish']
        >>> df = pd.DataFrame({'pet_owner': pet_owner, 'pet_type': pet_type})
        >>> df.pet_type = df.pet_type.astype('category')

        Create a column with numerically encoded category values

        >>> df['pet_codes'] = df.pet_type.cat.codes
        >>> gdf = cudf.from_pandas(df)

        Create the list of category codes to use in the encoding

        >>> codes = gdf.pet_codes.unique()
        >>> gdf.one_hot_encoding('pet_codes', 'pet_dummy', codes).head()
          pet_owner  pet_type  pet_codes  pet_dummy_0  pet_dummy_1  pet_dummy_2
        0         1      fish          2          0.0          0.0          1.0
        1         2       dog          1          0.0          1.0          0.0
        2         3      fish          2          0.0          0.0          1.0
        3         4      bird          0          1.0          0.0          0.0
        4         5      fish          2          0.0          0.0          1.0
        """
        newnames = [prefix_sep.join([prefix, str(cat)]) for cat in cats]
        newcols = self[column].one_hot_encoding(cats=cats, dtype=dtype)
        outdf = self.copy()
        for name, col in zip(newnames, newcols):
            outdf.add_column(name, col)
        return outdf

    def label_encoding(self, column, prefix, cats, prefix_sep='_', dtype=None,
                       na_sentinel=-1):
        """Encode labels in a column with label encoding.

        Parameters
        ----------
        column : str
            the source column with binary encoding for the data.
        prefix : str
            the new column name prefix.
        cats : sequence of ints
            the sequence of categories as integers.
        prefix_sep : str
            the separator between the prefix and the category.
        dtype :
            the dtype for the outputs; see Series.label_encoding
        na_sentinel : number
            Value to indicate missing category.
        Returns
        -------
        a new dataframe with a new column append for the coded values.
        """

        newname = prefix_sep.join([prefix, 'labels'])
        newcol = self[column].label_encoding(cats=cats, dtype=dtype,
                                             na_sentinel=na_sentinel)
        outdf = self.copy()
        outdf.add_column(newname, newcol)

        return outdf

    def _sort_by(self, sorted_indices):
        df = DataFrame()
        # Perform out = data[index] for all columns
        for k in self.columns:
            df[k] = self[k].take(sorted_indices.to_gpu_array())
        return df

    def argsort(self, ascending=True, na_position='last'):
        cols = [series._column for series in self._cols.values()]
        return get_sorted_inds(cols, ascending=ascending,
                               na_position=na_position)

    def sort_index(self, ascending=True):
        """Sort by the index
        """
        return self._sort_by(self.index.argsort(ascending=ascending))

    def sort_values(self, by, ascending=True, na_position='last'):
        """

        Sort by the values row-wise.

        Parameters
        ----------
        by : str or list of str
            Name or list of names to sort by.
        ascending : bool or list of bool, default True
            Sort ascending vs. descending. Specify list for multiple sort
            orders. If this is a list of bools, must match the length of the
            by.
        na_position : {‘first’, ‘last’}, default ‘last’
            'first' puts nulls at the beginning, 'last' puts nulls at the end
        Returns
        -------
        sorted_obj : cuDF DataFrame

        Notes
        -----
        Difference from pandas:
          * Support axis='index' only.
          * Not supporting: inplace, kind

        Examples
        --------
        >>> import cudf
        >>> a = ('a', [0, 1, 2])
        >>> b = ('b', [-3, 2, 0])
        >>> df = cudf.DataFrame([a, b])
        >>> print(df.sort_values('b'))
           a  b
        0  0 -3
        2  2  0
        1  1  2
        """
        # argsort the `by` column
        return self._sort_by(self[by].argsort(
            ascending=ascending,
            na_position=na_position)
        )

    def nlargest(self, n, columns, keep='first'):
        """Get the rows of the DataFrame sorted by the n largest value of *columns*

        Notes
        -----
        Difference from pandas:
        * Only a single column is supported in *columns*
        """
        return self._n_largest_or_smallest('nlargest', n, columns, keep)

    def nsmallest(self, n, columns, keep='first'):
        """Get the rows of the DataFrame sorted by the n smallest value of *columns*

        Difference from pandas:
        * Only a single column is supported in *columns*
        """
        return self._n_largest_or_smallest('nsmallest', n, columns, keep)

    def _n_largest_or_smallest(self, method, n, columns, keep):
        # Get column to operate on
        if not isinstance(columns, str):
            [column] = columns
        else:
            column = columns
        if not (0 <= n < len(self)):
            raise ValueError("n out-of-bound")
        col = self[column].reset_index(drop=True)
        # Operate
        sorted_series = getattr(col, method)(n=n, keep=keep)
        df = DataFrame()
        new_positions = sorted_series.index.gpu_values
        for k in self.columns:
            if k == column:
                df[k] = sorted_series
            else:
                df[k] = self[k].reset_index(drop=True).take(new_positions)
        return df.set_index(self.index.take(new_positions))

    def transpose(self):
        """Transpose index and columns.

        Returns
        -------
        a new (ncol x nrow) dataframe. self is (nrow x ncol)

        Notes
        -----
        Difference from pandas:
        Not supporting *copy* because default and only behaviour is copy=True
        """
        if len(self.columns) == 0:
            return self

        dtype = self.dtypes[0]
        if pd.api.types.is_categorical_dtype(dtype):
            raise NotImplementedError('Categorical columns are not yet '
                                      'supported for function')
        if any(t != dtype for t in self.dtypes):
            raise ValueError('all columns must have the same dtype')
        has_null = any(c.null_count for c in self._cols.values())

        df = DataFrame()

        ncols = len(self.columns)
        cols = [self[col]._column.cffi_view for col in self._cols]

        new_nrow = ncols
        new_ncol = len(self)

        if has_null:
            new_col_series = [
                Series.from_masked_array(
                    data=Buffer(rmm.device_array(shape=new_nrow, dtype=dtype)),
                    mask=cudautils.make_empty_mask(size=new_nrow),
                )
                for i in range(0, new_ncol)]
        else:
            new_col_series = [
                Series(
                    data=Buffer(rmm.device_array(shape=new_nrow, dtype=dtype)),
                )
                for i in range(0, new_ncol)]
        new_col_ptrs = [
            new_col_series[i]._column.cffi_view
            for i in range(0, new_ncol)]

        # TODO (dm): move to _gdf.py
        libgdf.gdf_transpose(
            ncols,
            cols,
            new_col_ptrs
        )

        for series in new_col_series:
            series._column._update_null_count()

        for i in range(0, new_ncol):
            df[str(i)] = new_col_series[i]
        return df

    @property
    def T(self):
        return self.transpose()

    def merge(self, right, on=None, how='left', lsuffix='_x', rsuffix='_y',
              type="", method='hash'):
        """Merge GPU DataFrame objects by performing a database-style join operation
        by columns or indexes.

        Parameters
        ----------
        right : DataFrame
        on : label or list; defaults to None
            Column or index level names to join on. These must be found in
            both DataFrames.

            If on is None and not merging on indexes then
            this defaults to the intersection of the columns
            in both DataFrames.
        how : str, defaults to 'left'
            Only accepts 'left'
            left: use only keys from left frame, similar to
            a SQL left outer join; preserve key order
        lsuffix : str, defaults to '_x'
            Suffix applied to overlapping column names on the left side
        rsuffix : str, defaults to '_y'
            Suffix applied to overlapping column names on the right side
        type : str, defaults to 'hash'

        Returns
        -------
        merged : DataFrame

        Examples
        --------
        >>> import cudf
        >>> df_a = cudf.DataFrame()
        >>> df_a['key'] = [0, 1, 2, 3, 4]
        >>> df_a['vals_a'] = [float(i + 10) for i in range(5)]
        >>> df_b = cudf.DataFrame()
        >>> df_b['key'] = [1, 2, 4]
        >>> df_b['vals_b'] = [float(i+10) for i in range(3)]
        >>> df_merged = df_a.merge(df_b, on=['key'], how='left')
        >>> df_merged.sort_values('key')  # doctest: +SKIP
           key  vals_a  vals_b
        3    0    10.0
        0    1    11.0    10.0
        1    2    12.0    11.0
        4    3    13.0
        2    4    14.0    12.0
        """
        _gdf.nvtx_range_push("CUDF_JOIN", "blue")

        # Early termination Error checking
        if type != "":
            warnings.warn(
                'type="' + type + '" parameter is deprecated.'
                'Use method="' + type + '" instead.',
                DeprecationWarning
            )
            method = type
        if how not in ['left', 'inner', 'outer']:
            raise NotImplementedError('{!r} merge not supported yet'
                                      .format(how))
        same_names = set(self.columns) & set(right.columns)
        if same_names and not (lsuffix or rsuffix):
            raise ValueError('there are overlapping columns but '
                             'lsuffix and rsuffix are not defined')

        def fix_name(name, suffix):
            if name in same_names:
                return "{}{}".format(name, suffix)
            return name
        if on is None:
            on = list(same_names)
            if len(on) == 0:
                raise ValueError('No common columns to perform merge on')

        # Essential parameters
        on = [on] if isinstance(on, str) else list(on)
        lhs = self
        rhs = right

        # Pandas inconsistency warning
        if len(lhs) == 0 and len(lhs.columns) > len(rhs.columns) and\
                set(rhs.columns).intersection(lhs.columns):
            logging.warning(
                    "Pandas and CUDF column ordering may not match for "
                    "DataFrames with 0 rows."
                    )

        # Column prep - this can be simplified
        col_cats = {}
        for name in on:
            if pd.api.types.is_categorical_dtype(self[name]):
                lcats = self[name].cat.categories
                rcats = right[name].cat.categories
                if how == 'left':
                    cats = lcats
                    right[name] = (right[name].cat.set_categories(cats)
                                   .fillna(-1))
                elif how == 'right':
                    cats = rcats
                    self[name] = (self[name].cat.set_categories(cats)
                                  .fillna(-1))
                elif how in ['inner', 'outer']:
                    # Do the join using the union of categories from both side.
                    # Adjust for inner joins afterwards
                    cats = sorted(set(lcats) | set(rcats))
                    self[name] = (self[name].cat.set_categories(cats)
                                  .fillna(-1))
                    self[name] = self[name]._column.as_numerical
                    right[name] = (right[name].cat.set_categories(cats)
                                   .fillna(-1))
                    right[name] = right[name]._column.as_numerical
                col_cats[name] = cats
        for name, col in lhs._cols.items():
            if pd.api.types.is_categorical_dtype(col) and name not in on:
                f_n = fix_name(name, lsuffix)
                col_cats[f_n] = self[name].cat.categories
        for name, col in rhs._cols.items():
            if pd.api.types.is_categorical_dtype(col) and name not in on:
                f_n = fix_name(name, rsuffix)
                col_cats[f_n] = right[name].cat.categories

        # Compute merge
        cols, valids = cpp_join.join(lhs._cols, rhs._cols, on, how,
                                     method=method)

        # Output conversion - take cols and valids from `cpp_join` and
        # combine into a DataFrame()
        df = DataFrame()

        # Columns are returned in order on - left - right from libgdf
        # In order to mirror pandas, reconstruct our df using the
        # columns from `left` and the data from `cpp_join`. The final order
        # is left columns, followed by non-join-key right columns.
        on_count = 0
        # gap spaces between left and `on` for result from `cpp_join`
        gap = len(self.columns) - len(on)
        for idc, name in enumerate(self.columns):
            if name in on:
                # on columns returned first from `cpp_join`
                for idx in range(len(on)):
                    if on[idx] == name:
                        on_idx = idx + gap
                        on_count = on_count + 1
                        key = on[idx]
                        categories = col_cats[key] if key in col_cats.keys()\
                            else None
                        df[key] = columnops.build_column(
                                Buffer(cols[on_idx]),
                                dtype=cols[on_idx].dtype,
                                mask=Buffer(valids[on_idx]),
                                categories=categories,
                                )
            else:  # not an `on`-column, `cpp_join` returns these after `on`
                # but they need to be added to the result before `on` columns.
                # on_count corrects gap for non-`on` columns
                left_column_idx = idc - on_count
                left_name = fix_name(name, lsuffix)
                categories = col_cats[left_name] if left_name in\
                    col_cats.keys() else None
                df[left_name] = columnops.build_column(
                        Buffer(cols[left_column_idx]),
                        dtype=cols[left_column_idx].dtype,
                        mask=Buffer(valids[left_column_idx]),
                        categories=categories,
                        )
        right_column_idx = len(self.columns)
        for name in right.columns:
            if name not in on:
                # now copy the columns from `right` that were not in `on`
                right_name = fix_name(name, rsuffix)
                categories = col_cats[right_name] if right_name in\
                    col_cats.keys() else None
                df[right_name] = columnops.build_column(
                        Buffer(cols[right_column_idx]),
                        dtype=cols[right_column_idx].dtype,
                        mask=Buffer(valids[right_column_idx]),
                        categories=categories,
                        )
                right_column_idx = right_column_idx + 1

        _gdf.nvtx_range_pop()

        return df

    def join(self, other, on=None, how='left', lsuffix='', rsuffix='',
             sort=False, type="", method='hash'):
        """Join columns with other DataFrame on index or on a key column.

        Parameters
        ----------
        other : DataFrame
        how : str
            Only accepts "left", "right", "inner", "outer"
        lsuffix, rsuffix : str
            The suffices to add to the left (*lsuffix*) and right (*rsuffix*)
            column names when avoiding conflicts.
        sort : bool
            Set to True to ensure sorted ordering.

        Returns
        -------
        joined : DataFrame

        Notes
        -----
        Difference from pandas:

        - *other* must be a single DataFrame for now.
        - *on* is not supported yet due to lack of multi-index support.
        """

        _gdf.nvtx_range_push("CUDF_JOIN", "blue")

        # Outer joins still use the old implementation
        if type != "":
            warnings.warn(
                'type="' + type + '" parameter is deprecated.'
                'Use method="' + type + '" instead.',
                DeprecationWarning
            )
            method = type

        if how not in ['left', 'right', 'inner', 'outer']:
            raise NotImplementedError('unsupported {!r} join'.format(how))

        if how == 'right':
            # libgdf doesn't support right join directly, we will swap the
            # dfs and use left join
            return other.join(self, other, how='left', lsuffix=rsuffix,
                              rsuffix=lsuffix, sort=sort, method='hash')

        same_names = set(self.columns) & set(other.columns)
        if same_names and not (lsuffix or rsuffix):
            raise ValueError('there are overlapping columns but '
                             'lsuffix and rsuffix are not defined')

        lhs = DataFrame()
        rhs = DataFrame()

        # Creating unique column name to use libgdf join
        idx_col_name = str(random.randint(2**29, 2**31))

        while idx_col_name in self.columns or idx_col_name in other.columns:
            idx_col_name = str(random.randint(2**29, 2**31))

        lhs[idx_col_name] = Series(self.index.as_column()).set_index(self
                                                                     .index)
        rhs[idx_col_name] = Series(other.index.as_column()).set_index(other
                                                                      .index)

        for name in self.columns:
            lhs[name] = self[name]

        for name in other.columns:
            rhs[name] = other[name]

        lhs = lhs.reset_index(drop=True)
        rhs = rhs.reset_index(drop=True)

        cat_join = False

        if pd.api.types.is_categorical_dtype(lhs[idx_col_name]):
            cat_join = True
            lcats = lhs[idx_col_name].cat.categories
            rcats = rhs[idx_col_name].cat.categories
            if how == 'left':
                cats = lcats
                rhs[idx_col_name] = (rhs[idx_col_name].cat
                                                      .set_categories(cats)
                                                      .fillna(-1))
            elif how == 'right':
                cats = rcats
                lhs[idx_col_name] = (lhs[idx_col_name].cat
                                                      .set_categories(cats)
                                                      .fillna(-1))
            elif how in ['inner', 'outer']:
                cats = sorted(set(lcats) | set(rcats))

                lhs[idx_col_name] = (lhs[idx_col_name].cat
                                                      .set_categories(cats)
                                                      .fillna(-1))
                lhs[idx_col_name] = lhs[idx_col_name]._column.as_numerical

                rhs[idx_col_name] = (rhs[idx_col_name].cat
                                                      .set_categories(cats)
                                                      .fillna(-1))
                rhs[idx_col_name] = rhs[idx_col_name]._column.as_numerical

                print(cats)
                print(lhs[idx_col_name])
                print(rhs[idx_col_name])

        if lsuffix == '':
            lsuffix = 'l'
        if rsuffix == '':
            rsuffix = 'r'

        df = lhs.merge(rhs, on=[idx_col_name], how=how, lsuffix=lsuffix,
                       rsuffix=rsuffix, method=method)

        if cat_join:
            df[idx_col_name] = CategoricalColumn(data=df[idx_col_name].data,
                                                 categories=cats,
                                                 ordered=False)

        df = df.set_index(idx_col_name)

        if sort and len(df):
            return df.sort_index()

        return df

    def groupby(self, by=None, sort=False, as_index=True, method="hash",
                level=None):
        """Groupby

        Parameters
        ----------
        by : list-of-str or str
            Column name(s) to form that groups by.
        sort : bool
            Force sorting group keys.
            Depends on the underlying algorithm.
        as_index : bool; defaults to False
            Must be False.  Provided to be API compatible with pandas.
            The keys are always left as regular columns in the result.
        method : str, optional
            A string indicating the method to use to perform the group by.
            Valid values are "hash" or "cudf".
            "cudf" method may be deprecated in the future, but is currently
            the only method supporting group UDFs via the `apply` function.

        Returns
        -------
        The groupby object

        Notes
        -----
        Unlike pandas, this groupby operation behaves like a SQL groupby.
        No empty rows are returned.  (For categorical keys, pandas returns
        rows for all categories even if they are no corresponding values.)

        Only a minimal number of operations is implemented so far.

        - Only *by* argument is supported.
        - Since we don't support multiindex, the *by* columns are stored
          as regular columns.
        """

        if by is None and level is None:
            raise TypeError('groupby() requires either by or level to be'
                            'specified.')
        if (method == "cudf"):
            from cudf.groupby.legacy_groupby import Groupby
            if as_index:
                warnings.warn(
                    'as_index==True not supported due to the lack of '
                    'multi-index with legacy groupby function. Use hash '
                    'method for multi-index'
                )
            result = Groupby(self, by=by)
            return result
        else:
            from cudf.groupby.groupby import Groupby

            _gdf.nvtx_range_push("CUDF_GROUPBY", "purple")
            # The matching `pop` for this range is inside LibGdfGroupby
            # __apply_agg
            result = Groupby(self, by=by, method=method, as_index=as_index,
                             level=level)
            return result

    def query(self, expr):
        """
        Query with a boolean expression using Numba to compile a GPU kernel.

        See pandas.DataFrame.query.

        Parameters
        ----------

        expr : str
            A boolean expression. Names in expression refer to columns.

            Names starting with `@` refer to Python variables

        Returns
        -------

        filtered :  DataFrame

        Examples
        --------
        >>> import cudf
        >>> a = ('a', [1, 2, 2])
        >>> b = ('b', [3, 4, 5])
        >>> df = cudf.DataFrame([a, b])
        >>> expr = "(a == 2 and b == 4) or (b == 3)"
        >>> print(df.query(expr))
           a  b
        0  1  3
        1  2  4

        DateTime conditionals:

        >>> import numpy as np
        >>> import datetime
        >>> df = cudf.DataFrame()
        >>> data = np.array(['2018-10-07', '2018-10-08'], dtype='datetime64')
        >>> df['datetimes'] = data
        >>> search_date = datetime.datetime.strptime('2018-10-08', '%Y-%m-%d')
        >>> print(df.query('datetimes==@search_date'))
                        datetimes
        1 2018-10-08T00:00:00.000
        """
        _gdf.nvtx_range_push("CUDF_QUERY", "purple")
        # Get calling environment
        callframe = inspect.currentframe().f_back
        callenv = {
            'locals': callframe.f_locals,
            'globals': callframe.f_globals,
        }
        # Run query
        boolmask = queryutils.query_execute(self, expr, callenv)

        selected = Series(boolmask)
        newdf = DataFrame()
        for col in self.columns:
            newseries = self[col][selected]
            newdf[col] = newseries
        result = newdf
        _gdf.nvtx_range_pop()
        return result

    @applyutils.doc_apply()
    def apply_rows(self, func, incols, outcols, kwargs, cache_key=None):
        """
        Apply a row-wise user defined function.

        Parameters
        ----------
        {params}

        Examples
        --------
        The user function should loop over the columns and set the output for
        each row. Loop execution order is arbitrary, so each iteration of
        the loop **MUST** be independent of each other.

        When ``func`` is invoked, the array args corresponding to the
        input/output are strided so as to improve GPU parallelism.
        The loop in the function resembles serial code, but executes
        concurrently in multiple threads.

        >>> import cudf
        >>> import numpy as np
        >>> df = cudf.DataFrame()
        >>> nelem = 3
        >>> df['in1'] = np.arange(nelem)
        >>> df['in2'] = np.arange(nelem)
        >>> df['in3'] = np.arange(nelem)

        Define input columns for the kernel

        >>> in1 = df['in1']
        >>> in2 = df['in2']
        >>> in3 = df['in3']
        >>> def kernel(in1, in2, in3, out1, out2, kwarg1, kwarg2):
        ...     for i, (x, y, z) in enumerate(zip(in1, in2, in3)):
        ...         out1[i] = kwarg2 * x - kwarg1 * y
        ...         out2[i] = y - kwarg1 * z

        Call ``.apply_rows`` with the name of the input columns, the name and
        dtype of the output columns, and, optionally, a dict of extra
        arguments.

        >>> df.apply_rows(kernel,
        ...               incols=['in1', 'in2', 'in3'],
        ...               outcols=dict(out1=np.float64, out2=np.float64),
        ...               kwargs=dict(kwarg1=3, kwarg2=4))
           in1  in2  in3 out1 out2
        0    0    0    0  0.0  0.0
        1    1    1    1  1.0 -2.0
        2    2    2    2  2.0 -4.0
        """
        return applyutils.apply_rows(self, func, incols, outcols, kwargs,
                                     cache_key=cache_key)

    @applyutils.doc_applychunks()
    def apply_chunks(self, func, incols, outcols, kwargs={}, chunks=None,
                     tpb=1):
        """
        Transform user-specified chunks using the user-provided function.

        Parameters
        ----------
        {params}
        {params_chunks}

        Examples
        --------

        For ``tpb > 1``, ``func`` is executed by ``tpb`` number of threads
        concurrently.  To access the thread id and count,
        use ``numba.cuda.threadIdx.x`` and ``numba.cuda.blockDim.x``,
        respectively (See `numba CUDA kernel documentation`_).

        .. _numba CUDA kernel documentation:\
        http://numba.pydata.org/numba-doc/latest/cuda/kernels.html

        In the example below, the *kernel* is invoked concurrently on each
        specified chunk. The *kernel* computes the corresponding output
        for the chunk.

        By looping over the range
        ``range(cuda.threadIdx.x, in1.size, cuda.blockDim.x)``, the *kernel*
        function can be used with any *tpb* in a efficient manner.

        >>> from numba import cuda
        >>> @cuda.jit
        ... def kernel(in1, in2, in3, out1):
        ...      for i in range(cuda.threadIdx.x, in1.size, cuda.blockDim.x):
        ...          x = in1[i]
        ...          y = in2[i]
        ...          z = in3[i]
        ...          out1[i] = x * y + z

        See also
        --------
        DataFrame.apply_rows
        """
        if chunks is None:
            raise ValueError('*chunks* must be defined')
        return applyutils.apply_chunks(self, func, incols, outcols, kwargs,
                                       chunks=chunks, tpb=tpb)

    def hash_columns(self, columns=None):
        """Hash the given *columns* and return a new Series

        Parameters
        ----------
        column : sequence of str; optional
            Sequence of column names. If columns is *None* (unspecified),
            all columns in the frame are used.
        """
        from cudf.dataframe import numerical

        if columns is None:
            columns = self.columns

        cols = [self[k]._column for k in columns]
        return Series(numerical.column_hash_values(*cols))

    def partition_by_hash(self, columns, nparts):
        """Partition the dataframe by the hashed value of data in *columns*.

        Parameters
        ----------
        columns : sequence of str
            The names of the columns to be hashed.
            Must have at least one name.
        nparts : int
            Number of output partitions

        Returns
        -------
        partitioned: list of DataFrame
        """
        cols = [col._column for col in self._cols.values()]
        names = list(self._cols.keys())
        key_indices = [names.index(k) for k in columns]
        # Allocate output buffers
        outputs = [col.copy() for col in cols]
        # Call hash_partition
        offsets = _gdf.hash_partition(cols, key_indices, nparts, outputs)
        # Re-construct output partitions
        outdf = DataFrame()
        for k, col in zip(self._cols, outputs):
            outdf[k] = col
        # Slice into partition
        return [outdf[s:e] for s, e in zip(offsets, offsets[1:] + [None])]

    def replace(self, to_replace, value):
        """
        Replace values given in *to_replace* with *value*.

        Parameters
        ----------
        to_replace : numeric, str, list-like or dict
            Value(s) to replace.

            * numeric or str:

                - values equal to *to_replace* will be replaced
                  with *value*

            * list of numeric or str:

                - If *value* is also list-like,
                  *to_replace* and *value* must be of same length.

            * dict:

                - Dicts can be used to replace different values in different
                  columns. For example, `{'a': 1, 'z': 2}` specifies that the
                  value 1 in column `a` and the value 2 in column `z` should be
                  replaced with value*.
        value : numeric, str, list-like, or dict
            Value(s) to replace `to_replace` with. If a dict is provided, then
            its keys must match the keys in *to_replace*, and correponding
            values must be compatible (e.g., if they are lists, then they must
            match in length).

        Returns
        -------
        result : DataFrame
            DataFrame after replacement.
        """
        outdf = self.copy()

        if not is_dict_like(to_replace):
            to_replace = dict.fromkeys(self.columns, to_replace)
        if not is_dict_like(value):
            value = dict.fromkeys(self.columns, value)

        for k in to_replace:
            outdf[k] = self[k].replace(to_replace[k], value[k])

        return outdf

    def to_pandas(self):
        """
        Convert to a Pandas DataFrame.

        Examples
        --------
        >>> import cudf
        >>> a = ('a', [0, 1, 2])
        >>> b = ('b', [-3, 2, 0])
        >>> df = cudf.DataFrame([a, b])
        >>> type(df.to_pandas())
        <class 'pandas.core.frame.DataFrame'>
        """
        index = self.index.to_pandas()
        out = pd.DataFrame(index=index)
        for c, x in self._cols.items():
            out[c] = x.to_pandas(index=index)
        return out

    @classmethod
    def from_pandas(cls, dataframe, nan_as_null=True):
        """
        Convert from a Pandas DataFrame.

        Raises
        ------
        TypeError for invalid input type.

        Examples
        --------
        >>> import cudf
        >>> import pandas as pd
        >>> data = [[0,1], [1,2], [3,4]]
        >>> pdf = pd.DataFrame(data, columns=['a', 'b'], dtype=int)
        >>> cudf.from_pandas(pdf)
        <cudf.DataFrame ncols=2 nrows=3 >
        """
        if not isinstance(dataframe, pd.DataFrame):
            raise TypeError('not a pandas.DataFrame')

        df = cls()
        # Set columns
        for colk in dataframe.columns:
            vals = dataframe[colk].values
            df[colk] = Series(vals, nan_as_null=nan_as_null)
        # Set index
        return df.set_index(dataframe.index)

    def to_arrow(self, preserve_index=True):
        """
        Convert to a PyArrow Table.

        Examples
        --------
        >>> import cudf
        >>> a = ('a', [0, 1, 2])
        >>> b = ('b', [-3, 2, 0])
        >>> df = cudf.DataFrame([a, b])
        >>> df.to_arrow()
        pyarrow.Table
        None: int64
        a: int64
        b: int64
        """
        arrays = []
        names = []
        types = []
        index_names = []
        index_columns = []

        for name, column in self._cols.items():
            names.append(name)
            arrow_col = column.to_arrow()
            arrays.append(arrow_col)
            types.append(arrow_col.type)

        index_name = pa.pandas_compat._index_level_name(self.index, 0, names)
        index_names.append(index_name)
        index_columns.append(self.index)
        # It would be better if we didn't convert this if we didn't have to,
        # but we first need better tooling for cudf --> pyarrow type
        # conversions
        index_arrow = self.index.to_arrow()
        types.append(index_arrow.type)
        if preserve_index:
            arrays.append(index_arrow)
            names.append(index_name)

        # We may want to add additional metadata to this in the future, but
        # for now lets just piggyback off of what's done for Pandas
        metadata = pa.pandas_compat.construct_metadata(
            self, names, index_columns, index_names, preserve_index, types
        )

        return pa.Table.from_arrays(arrays, names=names, metadata=metadata)

    @classmethod
    def from_arrow(cls, table):
        """Convert from a PyArrow Table.

        Raises
        ------
        TypeError for invalid input type.

        **Notes**

        Does not support automatically setting index column(s) similar to how
        ``to_pandas`` works for PyArrow Tables.

        Examples
        --------
        >>> import pyarrow as pa
        >>> import cudf
        >>> data = [pa.array([1, 2, 3]), pa.array([4, 5, 6])]
        >>> batch = pa.RecordBatch.from_arrays(data, ['f0', 'f1'])
        >>> table = pa.Table.from_batches([batch])
        >>> cudf.DataFrame.from_arrow(table)
        <cudf.DataFrame ncols=2 nrows=3 >
        """
        import json
        if not isinstance(table, pa.Table):
            raise TypeError('not a pyarrow.Table')

        index_col = None
        dtypes = None
        if isinstance(table.schema.metadata, dict):
            if b'pandas' in table.schema.metadata:
                metadata = json.loads(
                    table.schema.metadata[b'pandas']
                )
                index_col = metadata['index_columns']
                dtypes = {col['field_name']: col['pandas_type'] for col in
                          metadata['columns'] if 'field_name' in col}

        df = cls()
        for col in table.columns:
            if dtypes:
                dtype = dtypes[col.name]
                if dtype == 'categorical':
                    dtype = 'category'
                elif dtype == 'date':
                    dtype = 'datetime64[ms]'
            else:
                dtype = None

            df[col.name] = columnops.as_column(
                col.data,
                dtype=dtype
            )
        if index_col:
            df = df.set_index(index_col[0])
            new_index_name = pa.pandas_compat._backwards_compatible_index_name(
                df.index.name, df.index.name)
            df.index.name = new_index_name
        return df

    def to_records(self, index=True):
        """Convert to a numpy recarray

        Parameters
        ----------
        index : bool
            Whether to include the index in the output.

        Returns
        -------
        numpy recarray
        """
        members = [('index', self.index.dtype)] if index else []
        members += [(col, self[col].dtype) for col in self.columns]
        dtype = np.dtype(members)
        ret = np.recarray(len(self), dtype=dtype)
        if index:
            ret['index'] = self.index.values
        for col in self.columns:
            ret[col] = self[col].to_array()
        return ret

    @classmethod
    def from_records(self, data, index=None, columns=None, nan_as_null=False):
        """Convert from a numpy recarray or structured array.

        Parameters
        ----------
        data : numpy structured dtype or recarray
        index : str
            The name of the index column in *data*.
            If None, the default index is used.
        columns : list of str
            List of column names to include.

        Returns
        -------
        DataFrame
        """
        names = data.dtype.names if columns is None else columns
        df = DataFrame()
        for k in names:
            # FIXME: unnecessary copy
            df[k] = Series(np.ascontiguousarray(data[k]),
                           nan_as_null=nan_as_null)
        if index is not None:
            indices = data[index]
            return df.set_index(indices.astype(np.int64))
        return df

    @classmethod
    def from_gpu_matrix(self, data, index=None, columns=None,
                        nan_as_null=False):
        """Convert from a numba gpu ndarray.

        Parameters
        ----------
        data : numba gpu ndarray
        index : str
            The name of the index column in *data*.
            If None, the default index is used.
        columns : list of str
            List of column names to include.

        Returns
        -------
        DataFrame
        """
        if data.ndim != 2:
            raise ValueError("matrix dimension expected 2 but found {!r}"
                             .format(data.ndim))

        if columns is None:
            names = [i for i in range(data.shape[1])]
        else:
            if len(columns) != data.shape[1]:
                msg = "columns length expected {!r} but found {!r}"
                raise ValueError(msg.format(data.ndim, len(columns)))
            names = columns

        if index is not None and len(index) != data.shape[0]:
            msg = "index length expected {!r} but found {!r}"
            raise ValueError(msg.format(data.ndim, len(columns)))

        df = DataFrame()
        data = data.transpose()  # to mimic the pandas behaviour
        for i, k in enumerate(names):
            df[k] = Series(data[i], nan_as_null=nan_as_null)

        if index is not None:
            indices = data[index]
            return df.set_index(indices.astype(np.int64))

        return df

    def to_gpu_matrix(self):
        """Convert to a numba gpu ndarray



        Returns
        -------
        numba gpu ndarray
        """
    def quantile(self,
                 q=0.5,
                 interpolation='linear',
                 columns=None,
                 exact=True):
        """
        Return values at the given quantile.

        Parameters
        ----------

        q : float or array-like
            0 <= q <= 1, the quantile(s) to compute
        interpolation : {`linear`, `lower`, `higher`, `midpoint`, `nearest`}
            This  parameter specifies the interpolation method to use,
            when the desired quantile lies between two data points i and j.
            Default 'linear'.
        columns : list of str
            List of column names to include.
        exact : boolean
            Whether to use approximate or exact quantile algorithm.

        Returns
        -------

        DataFrame

        """
        if columns is None:
            columns = self.columns

        result = DataFrame()
        result['Quantile'] = q
        for k, col in self._cols.items():
            if k in columns:
                result[k] = col.quantile(q, interpolation=interpolation,
                                         exact=exact,
                                         quant_index=False)
        return result

    @ioutils.doc_to_parquet()
    def to_parquet(self, path, *args, **kwargs):
        """{docstring}"""
        import cudf.io.parquet as pq
        pq.to_parquet(self, path, *args, **kwargs)

    @ioutils.doc_to_feather()
    def to_feather(self, path, *args, **kwargs):
        """{docstring}"""
        import cudf.io.feather as feather
        feather.to_feather(self, path, *args, **kwargs)

    @ioutils.doc_to_json()
    def to_json(self, path_or_buf=None, *args, **kwargs):
        """{docstring}"""
        import cudf.io.json as json
        json.to_json(
            self,
            path_or_buf=path_or_buf,
            *args,
            **kwargs
        )

    @ioutils.doc_to_hdf()
    def to_hdf(self, path_or_buf, key, *args, **kwargs):
        """{docstring}"""
        import cudf.io.hdf as hdf
        hdf.to_hdf(path_or_buf, key, self, *args, **kwargs)


class Loc(object):
    """
    For selection by label.
    """

    def __init__(self, df):
        self._df = df

    def __getitem__(self, arg):
        row_slice = None
        row_label = None

        if isinstance(arg, int):
            if arg < 0 or arg >= len(self._df):
                raise IndexError("label scalar %s is out of bound" % arg)
            row_label = arg
            col_slice = self._df.columns

        elif isinstance(arg, tuple):
            arg_1, arg_2 = arg
            if isinstance(arg_1, int):
                row_label = arg_1
            elif isinstance(arg_1, slice):
                row_slice = arg_1
            else:
                raise TypeError(type(arg_1))
            col_slice = arg_2

        elif isinstance(arg, slice):
            row_slice = arg
            col_slice = self._df.columns
        else:
            raise TypeError(type(arg))

        if row_label is not None:
            ret_list = []
            col_list = pd.Categorical(list(col_slice))
            for col in col_list:
                if pd.api.types.is_categorical_dtype(
                        self._df[col][row_label].dtype
                ):
                    raise NotImplementedError(
                        "categorical dtypes are not yet supported in loc"
                    )
                ret_list.append(self._df[col][row_label])
            promoted_type = np.result_type(*[val.dtype for val in ret_list])
            ret_list = np.array(ret_list, dtype=promoted_type)
            return Series(ret_list,
                          index=as_index(col_list))

        df = DataFrame()
        begin, end = self._df.index.find_label_range(row_slice.start,
                                                     row_slice.stop)
        row_step = row_slice.step if row_slice.step is not None else 1
        for col in col_slice:
            sr = self._df[col]
            df.add_column(col, sr[begin:end:row_step], forceindex=True)

        return df


class Iloc(object):
    """
    For integer-location based selection.
    """

    def __init__(self, df):
        self._df = df

    def __getitem__(self, arg):
        rows = []
        len_idx = len(self._df.index)

        if isinstance(arg, tuple):
            raise NotImplementedError('cudf columnar iloc not supported')

        elif isinstance(arg, int):
            rows.append(arg)

        elif isinstance(arg, slice):
            start, stop, step, sln = utils.standard_python_slice(len_idx, arg)
            if sln > 0:
                for idx in range(start, stop, step):
                    rows.append(idx)

        elif isinstance(arg, utils.list_types_tuple):
            for idx in arg:
                rows.append(idx)

        else:
            raise TypeError(type(arg))

        # To check whether all the indices are valid.
        for idx in rows:
            if abs(idx) > len_idx or idx == len_idx:
                raise IndexError("positional indexers are out-of-bounds")

        # returns the series similar to pandas
        if isinstance(arg, int) and len(rows) == 1:
            ret_list = []
            col_list = pd.Categorical(list(self._df.columns))
            for col in col_list:
                if pd.api.types.is_categorical_dtype(
                    self._df[col][rows[0]].dtype
                ):
                    raise NotImplementedError(
                        "categorical dtypes are not yet supported in iloc"
                    )
                ret_list.append(self._df[col][rows[0]])
            promoted_type = np.result_type(*[val.dtype for val in ret_list])
            ret_list = np.array(ret_list, dtype=promoted_type)
            return Series(ret_list,
                          index=as_index(col_list))

        df = DataFrame()

        for col in self._df.columns:
            sr = self._df[col]
            df.add_column(col, sr.iloc[tuple(rows)])

        # 0-length rows can occur when when iloc[n=0]
        # head(0)
        if isinstance(arg, slice):
            df.index = sr.index[arg]
        else:
            df.index = sr.index[rows]
        return df

    def __setitem__(self, key, value):
        # throws an exception while updating
        msg = "updating columns using iloc is not allowed"
        raise ValueError(msg)


def from_pandas(obj):
    """
    Convert a Pandas DataFrame or Series object into the cudf equivalent

    Raises
    ------
    TypeError for invalid input type.

    Examples
    --------
    >>> import cudf
    >>> import pandas as pd
    >>> data = [[0, 1], [1, 2], [3, 4]]
    >>> pdf = pd.DataFrame(data, columns=['a', 'b'], dtype=int)
    >>> cudf.from_pandas(pdf)
    <cudf.DataFrame ncols=2 nrows=3 >
    """
    if isinstance(obj, pd.DataFrame):
        return DataFrame.from_pandas(obj)
    elif isinstance(obj, pd.Series):
        return Series.from_pandas(obj)
    else:
        raise TypeError(
            "from_pandas only accepts Pandas Dataframes and Series objects. "
            "Got %s" % type(obj)
        )


def merge(left, right, *args, **kwargs):
    return left.merge(right, *args, **kwargs)


# a bit of fanciness to inject doctstring with left parameter
merge_doc = DataFrame.merge.__doc__
idx = merge_doc.find('right')
merge.__doc__ = ''.join([merge_doc[:idx], '\n\tleft : DataFrame\n\t',
                        merge_doc[idx:]])

register_distributed_serializer(DataFrame)<|MERGE_RESOLUTION|>--- conflicted
+++ resolved
@@ -538,55 +538,32 @@
 
         Examples
         --------
-<<<<<<< HEAD
         >>> df = DataFrame([('a', list(range(20))),
         ...                 ('b', list(range(20))),
         ...                 ('c', list(range(20)))])
-        >>> # get rows from index 2 to index 5 from 'a' and 'b' columns.
-        >>> print(df.loc[2:5, ['a', 'b']])
+        
+        Get the row by index label from 'a' and 'b' columns
+        
+        >>> df.loc[0, ['a', 'b']]
+        a    0
+        b    0
+        
+        Get rows from index 2 to index 5 from 'a' and 'b' columns.
+        
+        >>> df.loc[2:5, ['a', 'b']]
            a  b
         2  2  2
         3  3  3
         4  4  4
         5  5  5
-=======
-        .. code-block:: python
-
-           df = DataFrame([('a', list(range(20))),
-                           ('b', list(range(20))),
-                           ('c', list(range(20)))])
-
-           # get the row by index label from 'a' and 'b' columns.
-           df.loc[0, ['a', 'b']]
-
-           # get rows from index 2 to index 5 from 'a' and 'b' columns.
-           df.loc[2:5, ['a', 'b']]
-
-           # get the every 3rd rows from index 2 to 10 from 'a' and 'b'.
-           df.loc[2:10:3, ['a', 'b']]
-
-        Output:
-
-        .. code-block:: python
-          # get the row by index label from 'a' and 'b' columns.
-          a    0
-          b    0
-
-          # get rows from index 2 to index 5 from 'a' and 'b' columns.
-               a    b
-          2    2    2
-          3    3    3
-          4    4    4
-          5    5    5
-
-          # get the every 3rd rows from index 2 to 10 from 'a' and 'b'.
-                a    b
-            2   2    2
-            5   5    5
-            8   8    8
-
-          #
->>>>>>> 28800485
+
+        Get the every 3rd rows from index 2 to 10 from 'a' and 'b'
+        
+        >>> df.loc[2:10:3, ['a', 'b']]
+            a    b
+        2   2    2
+        5   5    5
+        8   8    8
         """
         return Loc(self)
 
