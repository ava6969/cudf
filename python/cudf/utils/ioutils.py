# Copyright (c) 2019, NVIDIA CORPORATION.

from cudf.utils.docutils import docfmt_partial

_docstring_read_parquet_metadata = """
Read a Parquet file's metadata and schema

Parameters
----------
path : string or path object
    Path of file to be read

Returns
-------
Total number of rows
Number of row groups
List of column names

Examples
--------
>>> import cudf
>>> num_rows, num_row_groups, names = cudf.read_parquet_metadata(filename)
>>> df = [cudf.read_parquet(fname, row_group=i) for i in range(row_groups)]
>>> df = cudf.concat(df)
>>> df
  num1                datetime text
0  123 2018-11-13T12:00:00.000 5451
1  456 2018-11-14T12:35:01.000 5784
2  789 2018-11-15T18:02:59.000 6117

See Also
--------
cudf.io.parquet.read_parquet
"""
doc_read_parquet_metadata = docfmt_partial(
    docstring=_docstring_read_parquet_metadata)

_docstring_read_parquet = """
Read a Parquet file into DataFrame

Parameters
----------
path : string or path object
    Path of file to be read
engine : { 'cudf', 'pyarrow' }, default 'cudf'
    Parser engine to use.
columns : list, default None
    If not None, only these columns will be read.
row_group : int, default None
    If not None, only the row group with the specified index will be read.
skip_rows : int, default None
    If not None, the nunber of rows to skip from the start of the file.
num_rows : int, default None
    If not None, the total number of rows to read.

Returns
-------
DataFrame

Examples
--------
>>> import cudf
>>> df = cudf.read_parquet(filename)
>>> df
  num1                datetime text
0  123 2018-11-13T12:00:00.000 5451
1  456 2018-11-14T12:35:01.000 5784
2  789 2018-11-15T18:02:59.000 6117

See Also
--------
cudf.io.parquet.read_parquet_metadata
cudf.io.parquet.to_parquet
cudf.io.orc.read_orc
"""
doc_read_parquet = docfmt_partial(docstring=_docstring_read_parquet)

_docstring_to_parquet = """
Write a DataFrame to the parquet format.

Parameters
----------
path : str
    File path or Root Directory path. Will be used as Root Directory path
    while writing a partitioned dataset.
compression : {'snappy', 'gzip', 'brotli', None}, default 'snappy'
    Name of the compression to use. Use ``None`` for no compression.
index : bool, default None
    If ``True``, include the dataframe's index(es) in the file output. If
    ``False``, they will not be written to the file. If ``None``, the
    engine's default behavior will be used.
partition_cols : list, optional, default None
    Column names by which to partition the dataset
    Columns are partitioned in the order they are given

See Also
--------
cudf.io.parquet.read_parquet
cudf.io.orc.read_orc
"""
doc_to_parquet = docfmt_partial(docstring=_docstring_to_parquet)

_docstring_read_orc = """
Load an ORC object from the file path, returning a DataFrame.

Parameters
----------
path : string
    File path
engine : { 'cudf', 'pyarrow' }, default 'cudf'
    Parser engine to use.
columns : list, default None
    If not None, only these columns will be read from the file.
skip_rows : int, default None
    If not None, the number of rows to skip from the start of the file.
num_rows : int, default None
    If not None, the total number of rows to read.
kwargs are passed to the engine

Returns
-------
DataFrame

Examples
--------
>>> import cudf
>>> df = cudf.read_orc(filename)
>>> df
  num1                datetime text
0  123 2018-11-13T12:00:00.000 5451
1  456 2018-11-14T12:35:01.000 5784
2  789 2018-11-15T18:02:59.000 6117

See Also
--------
cudf.io.parquet.read_parquet
cudf.io.parquet.to_parquet
"""
doc_read_orc = docfmt_partial(docstring=_docstring_read_orc)

_docstring_read_json = """
Convert a JSON string to a cuDF object.

Parameters
----------
path_or_buf : a valid JSON string or file-like
<<<<<<< HEAD
    The string could be a URL (pandas engine only). Valid URL schemes include
    http, ftp, s3, gcs, and file. For file URLs, a host is expected.
    For instance, a local file could be ``file://localhost/path/to/table.json``
    engine : {{ 'cudf', 'pandas' }}, default 'cudf'
        Parser engine to use. Defaults to pandas when lines == False.
orient : string,
    Indication of expected JSON string format (pandas engine only).
=======
    The string could be a URL (pyarrow engine only). Valid URL schemes include
    http, ftp, s3, gcs, and file. For file URLs, a host is expected.
    For instance, a local file could be ``file://localhost/path/to/table.json``
    engine : {{ 'cudf', 'pyarrow' }}, default 'cudf'
        Parser engine to use. Defaults to pyarrow when lines == False.
orient : string,
    Indication of expected JSON string format (pyarrow engine only).
>>>>>>> 997b4c42
    Compatible JSON strings can be produced by ``to_json()`` with a
    corresponding orient value.
    The set of possible orients is:
    - ``'split'`` : dict like
      ``{index -> [index], columns -> [columns], data -> [values]}``
    - ``'records'`` : list like
      ``[{column -> value}, ... , {column -> value}]``
    - ``'index'`` : dict like ``{index -> {column -> value}}``
    - ``'columns'`` : dict like ``{column -> {index -> value}}``
    - ``'values'`` : just the values array
    The allowed and default values depend on the value
    of the `typ` parameter.
    * when ``typ == 'series'``,
      - allowed orients are ``{'split','records','index'}``
      - default is ``'index'``
      - The Series index must be unique for orient ``'index'``.
    * when ``typ == 'frame'``,
      - allowed orients are ``{'split','records','index',
        'columns','values', 'table'}``
      - default is ``'columns'``
      - The DataFrame index must be unique for orients ``'index'`` and
        ``'columns'``.
      - The DataFrame columns must be unique for orients ``'index'``,
        ``'columns'``, and ``'records'``.
       'table' as an allowed value for the ``orient`` argument
typ : type of object to recover (series or frame), default 'frame'
    With cudf engine, only frame output is supported.
dtype : boolean or dict, default True
    If True, infer dtypes, if a dict of column to dtype, then use those,
    if False, then don't infer dtypes at all, applies only to the data.
convert_axes : boolean, default True
<<<<<<< HEAD
    Try to convert the axes to the proper dtypes (pandas engine only).
convert_dates : boolean, default True
    List of columns to parse for dates (pandas engine only); If True, then try
=======
    Try to convert the axes to the proper dtypes (pyarrow engine only).
convert_dates : boolean, default True
    List of columns to parse for dates (pyarrow engine only); If True, then try
>>>>>>> 997b4c42
    to parse datelike columns default is True; a column label is datelike if
    * it ends with ``'_at'``,
    * it ends with ``'_time'``,
    * it begins with ``'timestamp'``,
    * it is ``'modified'``, or
    * it is ``'date'``
keep_default_dates : boolean, default True
<<<<<<< HEAD
    If parsing dates, parse the default datelike columns (pandas engine only)
numpy : boolean, default False
    Direct decoding to numpy arrays (pandas engine only). Supports numeric
    data only, but non-numeric column and index labels are supported. Note 
    also that the JSON ordering MUST be the same for each term if numpy=True.
precise_float : boolean, default False
    Set to enable usage of higher precision (strtod) function when
    decoding string to double values (pandas engine only). Default (False)
    is to use fast but less precise builtin functionality
date_unit : string, default None
    The timestamp unit to detect if converting dates (pandas engine only).
=======
    If parsing dates, parse the default datelike columns (pyarrow engine only)
numpy : boolean, default False
    Direct decoding to numpy arrays (pyarrow engine only). Supports numeric
    data only, but non-numeric column and index labels are supported. Note
    also that the JSON ordering MUST be the same for each term if numpy=True.
precise_float : boolean, default False
    Set to enable usage of higher precision (strtod) function when
    decoding string to double values (pyarrow engine only). Default (False)
    is to use fast but less precise builtin functionality
date_unit : string, default None
    The timestamp unit to detect if converting dates (pyarrow engine only).
>>>>>>> 997b4c42
    The default behaviour is to try and detect the correct precision, but if
    this is not desired then pass one of 's', 'ms', 'us' or 'ns' to force
    parsing only seconds, milliseconds, microseconds or nanoseconds.
encoding : str, default is 'utf-8'
    The encoding to use to decode py3 bytes.
    With cudf engine, only utf-8 is supported.
lines : boolean, default False
    Read the file as a json object per line.
chunksize : integer, default None
<<<<<<< HEAD
    Return JsonReader object for iteration (pandas engine only).
=======
    Return JsonReader object for iteration (pyarrow engine only).
>>>>>>> 997b4c42
    See the `line-delimted json docs
    <http://pandas.pydata.org/pandas-docs/stable/io.html#io-jsonl>`_
    for more information on ``chunksize``.
    This can only be passed if `lines=True`.
    If this is None, the file will be read into memory all at once.
compression : {'infer', 'gzip', 'bz2', 'zip', 'xz', None}, default 'infer'
    For on-the-fly decompression of on-disk data. If 'infer', then use
    gzip, bz2, zip or xz if path_or_buf is a string ending in
    '.gz', '.bz2', '.zip', or 'xz', respectively, and no decompression
    otherwise. If using 'zip', the ZIP file must contain only one data
    file to be read in. Set to None for no decompression.
byte_range : list or tuple, default None
    Byte range within the input file to be read (cudf engine only).
    The first number is the offset in bytes, the second number is the range
    size in bytes. Set the size to zero to read all data after the offset
    location. Reads the row that starts before or at the end of the range,
    even if it ends after the end of the range.

Returns
-------
result : Series or DataFrame, depending on the value of `typ`.

See Also
--------
.cudf.io.json.to_json
"""
doc_read_json = docfmt_partial(docstring=_docstring_read_json)

_docstring_to_json = """
Convert the cuDF object to a JSON string.
Note nulls and NaNs will be converted to null and datetime objects
will be converted to UNIX timestamps.

Parameters
----------
path_or_buf : string or file handle, optional
    File path or object. If not specified, the result is returned as a string.
orient : string
    Indication of expected JSON string format.
    * Series
        - default is 'index'
        - allowed values are: {'split','records','index','table'}
    * DataFrame
        - default is 'columns'
        - allowed values are:
        {'split','records','index','columns','values','table'}
    * The format of the JSON string
        - 'split' : dict like {'index' -> [index],
        'columns' -> [columns], 'data' -> [values]}
        - 'records' : list like
        [{column -> value}, ... , {column -> value}]
        - 'index' : dict like {index -> {column -> value}}
        - 'columns' : dict like {column -> {index -> value}}
        - 'values' : just the values array
        - 'table' : dict like {'schema': {schema}, 'data': {data}}
        describing the data, and the data component is
        like ``orient='records'``.
date_format : {None, 'epoch', 'iso'}
    Type of date conversion. 'epoch' = epoch milliseconds,
    'iso' = ISO8601. The default depends on the `orient`. For
    ``orient='table'``, the default is 'iso'. For all other orients,
    the default is 'epoch'.
double_precision : int, default 10
    The number of decimal places to use when encoding
    floating point values.
force_ascii : bool, default True
    Force encoded string to be ASCII.
date_unit : string, default 'ms' (milliseconds)
    The time unit to encode to, governs timestamp and ISO8601
    precision.  One of 's', 'ms', 'us', 'ns' for second, millisecond,
    microsecond, and nanosecond respectively.
default_handler : callable, default None
    Handler to call if object cannot otherwise be converted to a
    suitable format for JSON. Should receive a single argument which is
    the object to convert and return a serialisable object.
lines : bool, default False
    If 'orient' is 'records' write out line delimited json format. Will
    throw ValueError if incorrect 'orient' since others are not list
    like.
compression : {'infer', 'gzip', 'bz2', 'zip', 'xz', None}
    A string representing the compression to use in the output file,
    only used when the first argument is a filename. By default, the
    compression is inferred from the filename.
index : bool, default True
    Whether to include the index values in the JSON string. Not
    including the index (``index=False``) is only supported when
    orient is 'split' or 'table'.
See Also
--------
.cudf.io.json.read_json
"""
doc_to_json = docfmt_partial(docstring=_docstring_to_json)

_docstring_read_hdf = """
Read from the store, close it if we opened it.

Retrieve pandas object stored in file, optionally based on where
criteria

Parameters
----------
path_or_buf : string, buffer or path object
    Path to the file to open, or an open `HDFStore
    <https://pandas.pydata.org/pandas-docs/stable/user_guide/io.html#hdf5-pytables>`_.
    object.
    Supports any object implementing the ``__fspath__`` protocol.
    This includes :class:`pathlib.Path` and py._path.local.LocalPath
    objects.
key : object, optional
    The group identifier in the store. Can be omitted if the HDF file
    contains a single pandas object.
mode : {'r', 'r+', 'a'}, optional
    Mode to use when opening the file. Ignored if path_or_buf is a
    `Pandas HDFS
    <https://pandas.pydata.org/pandas-docs/stable/user_guide/io.html#hdf5-pytables>`_.
    Default is 'r'.
where : list, optional
    A list of Term (or convertible) objects.
start : int, optional
    Row number to start selection.
stop  : int, optional
    Row number to stop selection.
columns : list, optional
    A list of columns names to return.
iterator : bool, optional
    Return an iterator object.
chunksize : int, optional
    Number of rows to include in an iteration when using an iterator.
errors : str, default 'strict'
    Specifies how encoding and decoding errors are to be handled.
    See the errors argument for :func:`open` for a full list
    of options.
**kwargs
    Additional keyword arguments passed to HDFStore.

Returns
-------
item : object
    The selected object. Return type depends on the object stored.
See Also
--------
cudf.io.hdf.to_hdf : Write a HDF file from a DataFrame.
"""
doc_read_hdf = docfmt_partial(docstring=_docstring_read_hdf)

_docstring_to_hdf = """
Write the contained data to an HDF5 file using HDFStore.

Hierarchical Data Format (HDF) is self-describing, allowing an
application to interpret the structure and contents of a file with
no outside information. One HDF file can hold a mix of related objects
which can be accessed as a group or as individual objects.

In order to add another DataFrame or Series to an existing HDF file
please use append mode and a different a key.

For more information see the `user guide
<https://pandas.pydata.org/pandas-docs/stable/user_guide/io.html#hdf5-pytables>`_.

Parameters
----------
path_or_buf : str or pandas.HDFStore
    File path or HDFStore object.
key : str
    Identifier for the group in the store.
mode : {'a', 'w', 'r+'}, default 'a'
    Mode to open file:

    - 'w': write, a new file is created (an existing file with the same name
      would be deleted).
    - 'a': append, an existing file is opened for reading and writing, and if
      the file does not exist it is created.
    - 'r+': similar to 'a', but the file must already exist.
format : {'fixed', 'table'}, default 'fixed'
    Possible values:

    - 'fixed': Fixed format. Fast writing/reading. Not-appendable,
    nor searchable.
    - 'table': Table format. Write as a PyTables Table structure
    which may perform worse but allow more flexible operations
    like searching / selecting subsets of the data.
append : bool, default False
    For Table formats, append the input data to the existing.
data_columns :  list of columns or True, optional
    List of columns to create as indexed data columns for on-disk
    queries, or True to use all columns. By default only the axes
    of the object are indexed. See `Query via Data Columns
    <https://pandas.pydata.org/pandas-docs/stable/user_guide/io.html#io-hdf5-query-data-columns>`_.
    Applicable only to format='table'.
complevel : {0-9}, optional
    Specifies a compression level for data.
    A value of 0 disables compression.
complib : {'zlib', 'lzo', 'bzip2', 'blosc'}, default 'zlib'
    Specifies the compression library to be used.
    As of v0.20.2 these additional compressors for Blosc are supported
    (default if no compressor specified: 'blosc:blosclz'):
    {'blosc:blosclz', 'blosc:lz4', 'blosc:lz4hc', 'blosc:snappy',
    'blosc:zlib', 'blosc:zstd'}.
    Specifying a compression library which is not available issues
    a ValueError.
fletcher32 : bool, default False
    If applying compression use the fletcher32 checksum.
dropna : bool, default False
    If true, ALL nan rows will not be written to store.
errors : str, default 'strict'
    Specifies how encoding and decoding errors are to be handled.
    See the errors argument for :func:`open` for a full list
    of options.

See Also
--------
cudf.io.hdf.read_hdf : Read from HDF file.
cudf.io.parquet.to_parquet : Write a DataFrame to the binary parquet format.
cudf.io.feather..to_feather : Write out feather-format for DataFrames.
"""
doc_to_hdf = docfmt_partial(docstring=_docstring_to_hdf)

_docstring_read_feather = """
Load an feather object from the file path, returning a DataFrame.

Parameters
----------
path : string
    File path
columns : list, default=None
    If not None, only these columns will be read from the file.

Returns
-------
DataFrame

Examples
--------
>>> import cudf
>>> df = cudf.read_feather(filename)
>>> df
  num1                datetime text
0  123 2018-11-13T12:00:00.000 5451
1  456 2018-11-14T12:35:01.000 5784
2  789 2018-11-15T18:02:59.000 6117

See Also
--------
cudf.io.feather.to_feather
"""
doc_read_feather = docfmt_partial(docstring=_docstring_read_feather)

_docstring_to_feather = """
Write a DataFrame to the feather format.

Parameters
----------
path : str
    File path

See Also
--------
cudf.io.feather.read_feather
"""
doc_to_feather = docfmt_partial(docstring=_docstring_to_feather)

_docstring_to_dlpack = """
Converts a cuDF object into a DLPack tensor.

DLPack is an open-source memory tensor structure:
`dmlc/dlpack <https://github.com/dmlc/dlpack>`_.

This function takes a cuDF object and converts it to a PyCapsule object
which contains a pointer to a DLPack tensor. This function deep copies the
data into the DLPack tensor from the cuDF object.

Parameters
----------
cudf_obj : DataFrame, Series, Index, or Column

Returns
-------
pycapsule_obj : PyCapsule
    Output DLPack tensor pointer which is encapsulated in a PyCapsule
    object.
"""
doc_to_dlpack = docfmt_partial(docstring=_docstring_to_dlpack)<|MERGE_RESOLUTION|>--- conflicted
+++ resolved
@@ -144,7 +144,6 @@
 Parameters
 ----------
 path_or_buf : a valid JSON string or file-like
-<<<<<<< HEAD
     The string could be a URL (pandas engine only). Valid URL schemes include
     http, ftp, s3, gcs, and file. For file URLs, a host is expected.
     For instance, a local file could be ``file://localhost/path/to/table.json``
@@ -152,15 +151,6 @@
         Parser engine to use. Defaults to pandas when lines == False.
 orient : string,
     Indication of expected JSON string format (pandas engine only).
-=======
-    The string could be a URL (pyarrow engine only). Valid URL schemes include
-    http, ftp, s3, gcs, and file. For file URLs, a host is expected.
-    For instance, a local file could be ``file://localhost/path/to/table.json``
-    engine : {{ 'cudf', 'pyarrow' }}, default 'cudf'
-        Parser engine to use. Defaults to pyarrow when lines == False.
-orient : string,
-    Indication of expected JSON string format (pyarrow engine only).
->>>>>>> 997b4c42
     Compatible JSON strings can be produced by ``to_json()`` with a
     corresponding orient value.
     The set of possible orients is:
@@ -192,15 +182,9 @@
     If True, infer dtypes, if a dict of column to dtype, then use those,
     if False, then don't infer dtypes at all, applies only to the data.
 convert_axes : boolean, default True
-<<<<<<< HEAD
     Try to convert the axes to the proper dtypes (pandas engine only).
 convert_dates : boolean, default True
     List of columns to parse for dates (pandas engine only); If True, then try
-=======
-    Try to convert the axes to the proper dtypes (pyarrow engine only).
-convert_dates : boolean, default True
-    List of columns to parse for dates (pyarrow engine only); If True, then try
->>>>>>> 997b4c42
     to parse datelike columns default is True; a column label is datelike if
     * it ends with ``'_at'``,
     * it ends with ``'_time'``,
@@ -208,11 +192,10 @@
     * it is ``'modified'``, or
     * it is ``'date'``
 keep_default_dates : boolean, default True
-<<<<<<< HEAD
     If parsing dates, parse the default datelike columns (pandas engine only)
 numpy : boolean, default False
     Direct decoding to numpy arrays (pandas engine only). Supports numeric
-    data only, but non-numeric column and index labels are supported. Note 
+    data only, but non-numeric column and index labels are supported. Note
     also that the JSON ordering MUST be the same for each term if numpy=True.
 precise_float : boolean, default False
     Set to enable usage of higher precision (strtod) function when
@@ -220,19 +203,6 @@
     is to use fast but less precise builtin functionality
 date_unit : string, default None
     The timestamp unit to detect if converting dates (pandas engine only).
-=======
-    If parsing dates, parse the default datelike columns (pyarrow engine only)
-numpy : boolean, default False
-    Direct decoding to numpy arrays (pyarrow engine only). Supports numeric
-    data only, but non-numeric column and index labels are supported. Note
-    also that the JSON ordering MUST be the same for each term if numpy=True.
-precise_float : boolean, default False
-    Set to enable usage of higher precision (strtod) function when
-    decoding string to double values (pyarrow engine only). Default (False)
-    is to use fast but less precise builtin functionality
-date_unit : string, default None
-    The timestamp unit to detect if converting dates (pyarrow engine only).
->>>>>>> 997b4c42
     The default behaviour is to try and detect the correct precision, but if
     this is not desired then pass one of 's', 'ms', 'us' or 'ns' to force
     parsing only seconds, milliseconds, microseconds or nanoseconds.
@@ -242,11 +212,7 @@
 lines : boolean, default False
     Read the file as a json object per line.
 chunksize : integer, default None
-<<<<<<< HEAD
     Return JsonReader object for iteration (pandas engine only).
-=======
-    Return JsonReader object for iteration (pyarrow engine only).
->>>>>>> 997b4c42
     See the `line-delimted json docs
     <http://pandas.pydata.org/pandas-docs/stable/io.html#io-jsonl>`_
     for more information on ``chunksize``.
