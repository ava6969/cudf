# cuDF 0.7.0 (Date TBD)

## New Features
- PR #1142 Add `GDF_BOOL` column type
- PR #1194 Implement overloads for CUDA atomic operations
- PR #1292 Implemented Bitwise binary ops AND, OR, XOR (&, |, ^)
- PR #1235 Add GPU-accelerated Parquet Reader
- PR #1335 Added local_dict arg in `DataFrame.query()`.
- PR #1282 Add Series and DataFrame.describe()
- PR #1381 Add DataFrame._get_numeric_data
- PR #1388 Add CODEOWNERS file to auto-request reviews based on where changes are made
- PR #1396 Add DataFrame.drop method
- PR #1413 Add DataFrame.melt method
- PR #1412 Add DataFrame.pop()
- PR #1419 Initial CSV writer function
- PR #1441 Add Series level cumulative ops (cumsum, cummin, cummax, cumprod)
- PR #1420 Add script to build and test on a local gpuCI image
- PR #1440 Add DatetimeColumn.min(), DatetimeColumn.max()
- PR #1455 Add Series.Shift via Numba kernel
- PR #1441 Add Series level cumulative ops (cumsum, cummin, cummax, cumprod)
- PR #1461 Add Python coverage test to gpu build
- PR #1445 Parquet Reader: Add selective reading of rows and row group
- PR #1532 Parquet Reader: Add support for INT96 timestamps
- PR #1516 Add Series and DataFrame.ndim
- PR #1466 Add GPU-accelerated ORC Reader
<<<<<<< HEAD
- PR #1565 Add build script for nightly doc builds
- PR #1508 Add Series isna, isnull, and notna
- PR #1588 Add Index `astype` typecasting
- PR #1301 MultiIndex support
=======
- PR #1524 Add GPU-accelerated JSON Lines parser with limited feature set
>>>>>>> c59608f3

## Improvements

- PR #1531 Refactor closures as private functions in gpuarrow
- PR #1404 Parquet reader page data decoding speedup
- PR #1076 Use `type_dispatcher` in join, quantiles, filter, segmented sort, radix sort and hash_groupby
- PR #1202 Simplify README.md
- PR #1149 CSV Reader: Change convertStrToValue() functions to `__device__` only
- PR #1238 Improve performance of the CUDA trie used in the CSV reader
- PR #1278 Update CONTRIBUTING for new conda environment yml naming conventions
- PR #1163 Refactored UnaryOps. Reduced API to two functions: `gdf_unary_math` and `gdf_cast`. Added `abs`, `-`, and `~` ops. Changed bindings to Cython
- PR #1284 Update docs version
- PR #1287 add exclude argument to cudf.select_dtype function
- PR #1286 Refactor some of the CSV Reader kernels into generic utility functions
- PR #1291 fillna in `Series.to_gpu_array()` and `Series.to_array()` can accept the scalar too now.
- PR #1005 generic `reduction` and `scan` support
- PR #1349 Replace modernGPU sort join with thrust.
- PR #1363 Add a dataframe.mean(...) that raises NotImplementedError to satisfy `dask.dataframe.utils.is_dataframe_like`
- PR #1319 CSV Reader: Use column wrapper for gdf_column output alloc/dealloc
- PR #1376 Change series quantile default to linear
- PR #1399 Replace CFFI bindings for NVTX functions with Cython bindings
- PR #1407 Rename and cleanup of `gdf_table` to `device_table`
- PR #1389 Refactored `set_null_count()`
- PR #1386 Added macros `GDF_TRY()`, `CUDF_TRY()` and `ASSERT_CUDF_SUCCEEDED()`
- PR #1435 Rework CMake and conda recipes to depend on installed libraries
- PR #1391 Tidy up bit-resolution-operation and bitmask class code
- PR #1439 Add cmake variable to enable compiling CUDA code with -lineinfo
- PR #1462 Add ability to read parquet files from arrow::io::RandomAccessFile
- PR #1453 Convert CSV Reader CFFI to Cython
- PR #1479 Convert Parquet Reader CFFI to Cython
- PR #1397 Add a utility function for producing an overflow-safe kernel launch grid configuration
- PR #1382 Add GPU parsing of nested brackets to cuIO parsing utilities
- PR #1481 Add cudf::table constructor to allocate a set of `gdf_column`s
- PR #1484 Convert GroupBy CFFI to Cython
- PR #1463 Allow and default melt keyword argument var_name to be None
- PR #1486 Parquet Reader: Use device_buffer rather than device_ptr
- PR #1525 Add cudatoolkit conda dependency
- PR #1520 Renamed `src/dataframe` to `src/table` and moved `table.hpp`. Made `types.hpp` to be type declarations only.
- PR #1492 Convert transpose CFFI to Cython
- PR #1495 Convert binary and unary ops CFFI to Cython
- PR #1503 Convert sorting and hashing ops CFFI to Cython
- PR #1533 Remove stale join CFFI, fix memory leaks in join Cython
- PR #1521 Added `row_bitmask` to compute bitmask for rows of a table. Merged `valids_ops.cu` and `bitmask_ops.cu`
- PR #1553 Overload `hash_row` to avoid using intial hash values. Updated `gdf_hash` to select between overloads
- PR #1559 Add `except +` to all Cython function definitions to catch C++ exceptions properly

## Bug Fixes

- PR #1233 Fix dtypes issue while adding the column to `str` dataframe.
- PR #1254 CSV Reader: fix data type detection for floating-point numbers in scientific notation
- PR #1289 Fix looping over each value instead of each category in concatenation
- PR #1293 Fix Inaccurate error message in join.pyx
- PR #1308 Add atomicCAS overload for `int8_t`, `int16_t`
- PR #1317 Fix catch polymorphic exception by reference in ipc.cu
- PR #1325 Fix dtype of null bitmasks to int8
- PR #1326 Update build documentation to use -DCMAKE_CXX11_ABI=ON
- PR #1334 Add "na_position" argument to CategoricalColumn sort_by_values
- PR #1321 Fix out of bounds warning when checking Bzip2 header
- PR #1359 Add atomicAnd/Or/Xor for integers
- PR #1354 Fix `fillna()` behaviour when replacing values with different dtypes
- PR #1347 Fixed core dump issue while passing dict_dtypes without column names in `cudf.read_csv()`
- PR #1379 Fixed build failure caused due to error: 'col_dtype' may be used uninitialized
- PR #1392 Update cudf Dockerfile and package_versions.sh
- PR #1385 Added INT8 type to `_schema_to_dtype` for use in GpuArrowReader
- PR #1393 Fixed a bug in `gdf_count_nonzero_mask()` for the case of 0 bits to count
- PR #1395 Update CONTRIBUTING to use the environment variable CUDF_HOME
- PR #1416 Fix bug at gdf_quantile_exact and gdf_quantile_appox
- PR #1421 Fix remove creation of series multiple times during `add_column()`
- PR #1405 CSV Reader: Fix memory leaks on read_csv() failure
- PR #1328 Fix CategoricalColumn to_arrow() null mask
- PR #1433 Fix NVStrings/categories includes
- PR #1432 Update NVStrings to 0.7.* to coincide with 0.7 development
- PR #1483 Modify CSV reader to avoid cropping blank quoted characters in non-string fields
- PR #1446 Merge 1275 hotfix from master into branch-0.7
- PR #1447 Fix legacy groupby apply docstring
- PR #1451 Fix hash join estimated result size is not correct
- PR #1454 Fix local build script improperly change directory permissions
- PR #1490 Require Dask 1.1.0+ for `is_dataframe_like` test or skip otherwise.
- PR #1491 Use more specific directories & groups in CODEOWNERS
- PR #1497 Fix Thrust issue on CentOS caused by missing default constructor of host_vector elements
- PR #1498 Add missing include guard to device_atomics.cuh and separated DEVICE_ATOMICS_TEST
- PR #1506 Fix csv-write call to updated NVStrings method
- PR #1510 Added nvstrings `fillna()` function
- PR #1507 Parquet Reader: Default string data to GDF_STRING
- PR #1535 Fix doc issue to ensure correct labelling of cudf.series
- PR #1537 Fix `undefined reference` link error in HashPartitionTest
- PR #1548 Fix ci/local/build.sh README from using an incorrect image example
- PR #1551 CSV Reader: Fix integer column name indexing


# cuDF 0.6.1 (25 Mar 2019)

## Bug Fixes

- PR #1275 Fix CentOS exception in DataFrame.hash_partition from using value "returned" by a void function


# cuDF 0.6.0 (22 Mar 2019)

## New Features

- PR #760 Raise `FileNotFoundError` instead of `GDF_FILE_ERROR` in `read_csv` if the file does not exist
- PR #539 Add Python bindings for replace function
- PR #823 Add Doxygen configuration to enable building HTML documentation for libcudf C/C++ API
- PR #807 CSV Reader: Add byte_range parameter to specify the range in the input file to be read
- PR #857 Add Tail method for Series/DataFrame and update Head method to use iloc
- PR #858 Add series feature hashing support
- PR #871 CSV Reader: Add support for NA values, including user specified strings
- PR #893 Adds PyArrow based parquet readers / writers to Python, fix category dtype handling, fix arrow ingest buffer size issues
- PR #867 CSV Reader: Add support for ignoring blank lines and comment lines
- PR #887 Add Series digitize method
- PR #895 Add Series groupby
- PR #898 Add DataFrame.groupby(level=0) support
- PR #920 Add feather, JSON, HDF5 readers / writers from PyArrow / Pandas
- PR #888 CSV Reader: Add prefix parameter for column names, used when parsing without a header
- PR #913 Add DLPack support: convert between cuDF DataFrame and DLTensor
- PR #939 Add ORC reader from PyArrow
- PR #918 Add Series.groupby(level=0) support
- PR #906 Add binary and comparison ops to DataFrame
- PR #958 Support unary and binary ops on indexes
- PR #964 Add `rename` method to `DataFrame`, `Series`, and `Index`
- PR #985 Add `Series.to_frame` method
- PR #985 Add `drop=` keyword to reset_index method
- PR #994 Remove references to pygdf
- PR #990 Add external series groupby support
- PR #988 Add top-level merge function to cuDF
- PR #992 Add comparison binaryops to DateTime columns
- PR #996 Replace relative path imports with absolute paths in tests
- PR #995 CSV Reader: Add index_col parameter to specify the column name or index to be used as row labels
- PR #1004 Add `from_gpu_matrix` method to DataFrame
- PR #997 Add property index setter
- PR #1007 Replace relative path imports with absolute paths in cudf
- PR #1013 select columns with df.columns
- PR #1016 Rename Series.unique_count() to nunique() to match pandas API
- PR #947 Prefixsum to handle nulls and float types
- PR #1029 Remove rest of relative path imports
- PR #1021 Add filtered selection with assignment for Dataframes
- PR #872 Adding NVCategory support to cudf apis
- PR #1052 Add left/right_index and left/right_on keywords to merge
- PR #1091 Add `indicator=` and `suffixes=` keywords to merge
- PR #1107 Add unsupported keywords to Series.fillna
- PR #1032 Add string support to cuDF python
- PR #1136 Removed `gdf_concat`
- PR #1153 Added function for getting the padded allocation size for valid bitmask
- PR #1148 Add cudf.sqrt for dataframes and Series
- PR #1159 Add Python bindings for libcudf dlpack functions
- PR #1155 Add __array_ufunc__ for DataFrame and Series for sqrt
- PR #1168 to_frame for series accepts a name argument


## Improvements

- PR #1218 Add dask-cudf page to API docs
- PR #892 Add support for heterogeneous types in binary ops with JIT
- PR #730 Improve performance of `gdf_table` constructor
- PR #561 Add Doxygen style comments to Join CUDA functions
- PR #813 unified libcudf API functions by replacing gpu_ with gdf_
- PR #822 Add support for `__cuda_array_interface__` for ingest
- PR #756 Consolidate common helper functions from unordered map and multimap
- PR #753 Improve performance of groupby sum and average, especially for cases with few groups.
- PR #836 Add ingest support for arrow chunked arrays in Column, Series, DataFrame creation
- PR #763 Format doxygen comments for csv_read_arg struct
- PR #532 CSV Reader: Use type dispatcher instead of switch block
- PR #694 Unit test utilities improvements
- PR #878 Add better indexing to Groupby
- PR #554 Add `empty` method and `is_monotonic` attribute to `Index`
- PR #1040 Fixed up Doxygen comment tags
- PR #909 CSV Reader: Avoid host->device->host copy for header row data
- PR #916 Improved unit testing and error checking for `gdf_column_concat`
- PR #941 Replace `numpy` call in `Series.hash_encode` with `numba`
- PR #942 Added increment/decrement operators for wrapper types
- PR #943 Updated `count_nonzero_mask` to return `num_rows` when the mask is null
- PR #952 Added trait to map C++ type to `gdf_dtype`
- PR #966 Updated RMM submodule.
- PR #998 Add IO reader/writer modules to API docs, fix for missing cudf.Series docs
- PR #1017 concatenate along columns for Series and DataFrames
- PR #1002 Support indexing a dataframe with another boolean dataframe
- PR #1018 Better concatenation for Series and Dataframes
- PR #1036 Use Numpydoc style docstrings
- PR #1047 Adding gdf_dtype_extra_info to gdf_column_view_augmented
- PR #1054 Added default ctor to SerialTrieNode to overcome Thrust issue in CentOS7 + CUDA10
- PR #1024 CSV Reader: Add support for hexadecimal integers in integral-type columns
- PR #1033 Update `fillna()` to use libcudf function `gdf_replace_nulls`
- PR #1066 Added inplace assignment for columns and select_dtypes for dataframes
- PR #1026 CSV Reader: Change the meaning and type of the quoting parameter to match Pandas
- PR #1100 Adds `CUDF_EXPECTS` error-checking macro
- PR #1092 Fix select_dtype docstring
- PR #1111 Added cudf::table
- PR #1108 Sorting for datetime columns
- PR #1120 Return a `Series` (not a `Column`) from `Series.cat.set_categories()`
- PR #1128 CSV Reader: The last data row does not need to be line terminated
- PR #1183 Bump Arrow version to 0.12.1
- PR #1208 Default to CXX11_ABI=ON
- PR #1252 Fix NVStrings dependencies for cuda 9.2 and 10.0

## Bug Fixes

- PR #821 Fix flake8 issues revealed by flake8 update
- PR #808 Resolved renamed `d_columns_valids` variable name
- PR #820 CSV Reader: fix the issue where reader adds additional rows when file uses \r\n as a line terminator
- PR #780 CSV Reader: Fix scientific notation parsing and null values for empty quotes
- PR #815 CSV Reader: Fix data parsing when tabs are present in the input CSV file
- PR #850 Fix bug where left joins where the left df has 0 rows causes a crash
- PR #861 Fix memory leak by preserving the boolean mask index
- PR #875 Handle unnamed indexes in to/from arrow functions
- PR #877 Fix ingest of 1 row arrow tables in from arrow function
- PR #876 Added missing `<type_traits>` include
- PR #889 Deleted test_rmm.py which has now moved to RMM repo
- PR #866 Merge v0.5.1 numpy ABI hotfix into 0.6
- PR #917 value_counts return int type on empty columns
- PR #611 Renamed `gdf_reduce_optimal_output_size()` -> `gdf_reduction_get_intermediate_output_size()`
- PR #923 fix index for negative slicing for cudf dataframe and series
- PR #927 CSV Reader: Fix category GDF_CATEGORY hashes not being computed properly
- PR #921 CSV Reader: Fix parsing errors with delim_whitespace, quotations in the header row, unnamed columns
- PR #933 Fix handling objects of all nulls in series creation
- PR #940 CSV Reader: Fix an issue where the last data row is missing when using byte_range
- PR #945 CSV Reader: Fix incorrect datetime64 when milliseconds or space separator are used
- PR #959 Groupby: Problem with column name lookup
- PR #950 Converting dataframe/recarry with non-contiguous arrays
- PR #963 CSV Reader: Fix another issue with missing data rows when using byte_range
- PR #999 Fix 0 sized kernel launches and empty sort_index exception
- PR #993 Fix dtype in selecting 0 rows from objects
- PR #1009 Fix performance regression in `to_pandas` method on DataFrame
- PR #1008 Remove custom dask communication approach
- PR #1001 CSV Reader: Fix a memory access error when reading a large (>2GB) file with date columns
- PR #1019 Binary Ops: Fix error when one input column has null mask but other doesn't
- PR #1014 CSV Reader: Fix false positives in bool value detection
- PR #1034 CSV Reader: Fix parsing floating point precision and leading zero exponents
- PR #1044 CSV Reader: Fix a segfault when byte range aligns with a page
- PR #1058 Added support for `DataFrame.loc[scalar]`
- PR #1060 Fix column creation with all valid nan values
- PR #1073 CSV Reader: Fix an issue where a column name includes the return character
- PR #1090 Updating Doxygen Comments
- PR #1080 Fix dtypes returned from loc / iloc because of lists
- PR #1102 CSV Reader: Minor fixes and memory usage improvements
- PR #1174: Fix release script typo
- PR #1137 Add prebuild script for CI
- PR #1118 Enhanced the `DataFrame.from_records()` feature
- PR #1129 Fix join performance with index parameter from using numpy array
- PR #1145 Issue with .agg call on multi-column dataframes
- PR #908 Some testing code cleanup
- PR #1167 Fix issue with null_count not being set after inplace fillna()
- PR #1184 Fix iloc performance regression
- PR #1185 Support left_on/right_on and also on=str in merge
- PR #1200 Fix allocating bitmasks with numba instead of rmm in allocate_mask function
- PR #1213 Fix bug with csv reader requesting subset of columns using wrong datatype
- PR #1223 gpuCI: Fix label on rapidsai channel on gpu build scripts
- PR #1242 Add explicit Thrust exec policy to fix NVCATEGORY_TEST segfault on some platforms
- PR #1246 Fix categorical tests that failed due to bad implicit type conversion
- PR #1255 Fix overwriting conda package main label uploads
- PR #1259 Add dlpack includes to pip build


# cuDF 0.5.1 (05 Feb 2019)

## Bug Fixes

- PR #842 Avoid using numpy via cimport to prevent ABI issues in Cython compilation


# cuDF 0.5.0 (28 Jan 2019)

## New Features

- PR #722 Add bzip2 decompression support to `read_csv()`
- PR #693 add ZLIB-based GZIP/ZIP support to `read_csv_strings()`
- PR #411 added null support to gdf_order_by (new API) and cudf_table::sort
- PR #525 Added GitHub Issue templates for bugs, documentation, new features, and questions
- PR #501 CSV Reader: Add support for user-specified decimal point and thousands separator to read_csv_strings()
- PR #455 CSV Reader: Add support for user-specified decimal point and thousands separator to read_csv()
- PR #439 add `DataFrame.drop` method similar to pandas
- PR #356 add `DataFrame.transpose` method and `DataFrame.T` property similar to pandas
- PR #505 CSV Reader: Add support for user-specified boolean values
- PR #350 Implemented Series replace function
- PR #490 Added print_env.sh script to gather relevant environment details when reporting cuDF issues
- PR #474 add ZLIB-based GZIP/ZIP support to `read_csv()`
- PR #547 Added melt similar to `pandas.melt()`
- PR #491 Add CI test script to check for updates to CHANGELOG.md in PRs
- PR #550 Add CI test script to check for style issues in PRs
- PR #558 Add CI scripts for cpu-based conda and gpu-based test builds
- PR #524 Add Boolean Indexing
- PR #564 Update python `sort_values` method to use updated libcudf `gdf_order_by` API
- PR #509 CSV Reader: Input CSV file can now be passed in as a text or a binary buffer
- PR #607 Add `__iter__` and iteritems to DataFrame class
- PR #643 added a new api gdf_replace_nulls that allows a user to replace nulls in a column

## Improvements

- PR #426 Removed sort-based groupby and refactored existing groupby APIs. Also improves C++/CUDA compile time.
- PR #461 Add `CUDF_HOME` variable in README.md to replace relative pathing.
- PR #472 RMM: Created centralized rmm::device_vector alias and rmm::exec_policy
- PR #500 Improved the concurrent hash map class to support partitioned (multi-pass) hash table building.
- PR #454 Improve CSV reader docs and examples
- PR #465 Added templated C++ API for RMM to avoid explicit cast to `void**`
- PR #513 `.gitignore` tweaks
- PR #521 Add `assert_eq` function for testing
- PR #502 Simplify Dockerfile for local dev, eliminate old conda/pip envs
- PR #549 Adds `-rdynamic` compiler flag to nvcc for Debug builds
- PR #472 RMM: Created centralized rmm::device_vector alias and rmm::exec_policy
- PR #577 Added external C++ API for scatter/gather functions
- PR #500 Improved the concurrent hash map class to support partitioned (multi-pass) hash table building
- PR #583 Updated `gdf_size_type` to `int`
- PR #500 Improved the concurrent hash map class to support partitioned (multi-pass) hash table building
- PR #617 Added .dockerignore file. Prevents adding stale cmake cache files to the docker container
- PR #658 Reduced `JOIN_TEST` time by isolating overflow test of hash table size computation
- PR #664 Added Debuging instructions to README
- PR #651 Remove noqa marks in `__init__.py` files
- PR #671 CSV Reader: uncompressed buffer input can be parsed without explicitly specifying compression as None
- PR #684 Make RMM a submodule
- PR #718 Ensure sum, product, min, max methods pandas compatibility on empty datasets
- PR #720 Refactored Index classes to make them more Pandas-like, added CategoricalIndex
- PR #749 Improve to_arrow and from_arrow Pandas compatibility
- PR #766 Remove TravisCI references, remove unused variables from CMake, fix ARROW_VERSION in Cmake
- PR #773 Add build-args back to Dockerfile and handle dependencies based on environment yml file
- PR #781 Move thirdparty submodules to root and symlink in /cpp
- PR #843 Fix broken cudf/python API examples, add new methods to the API index

## Bug Fixes

- PR #569 CSV Reader: Fix days being off-by-one when parsing some dates
- PR #531 CSV Reader: Fix incorrect parsing of quoted numbers
- PR #465 Added templated C++ API for RMM to avoid explicit cast to `void**`
- PR #473 Added missing <random> include
- PR #478 CSV Reader: Add api support for auto column detection, header, mangle_dupe_cols, usecols
- PR #495 Updated README to correct where cffi pytest should be executed
- PR #501 Fix the intermittent segfault caused by the `thousands` and `compression` parameters in the csv reader
- PR #502 Simplify Dockerfile for local dev, eliminate old conda/pip envs
- PR #512 fix bug for `on` parameter in `DataFrame.merge` to allow for None or single column name
- PR #511 Updated python/cudf/bindings/join.pyx to fix cudf merge printing out dtypes
- PR #513 `.gitignore` tweaks
- PR #521 Add `assert_eq` function for testing
- PR #537 Fix CMAKE_CUDA_STANDARD_REQURIED typo in CMakeLists.txt
- PR #447 Fix silent failure in initializing DataFrame from generator
- PR #545 Temporarily disable csv reader thousands test to prevent segfault (test re-enabled in PR #501)
- PR #559 Fix Assertion error while using `applymap` to change the output dtype
- PR #575 Update `print_env.sh` script to better handle missing commands
- PR #612 Prevent an exception from occuring with true division on integer series.
- PR #630 Fix deprecation warning for `pd.core.common.is_categorical_dtype`
- PR #622 Fix Series.append() behaviour when appending values with different numeric dtype
- PR #603 Fix error while creating an empty column using None.
- PR #673 Fix array of strings not being caught in from_pandas
- PR #644 Fix return type and column support of dataframe.quantile()
- PR #634 Fix create `DataFrame.from_pandas()` with numeric column names
- PR #654 Add resolution check for GDF_TIMESTAMP in Join
- PR #648 Enforce one-to-one copy required when using `numba>=0.42.0`
- PR #645 Fix cmake build type handling not setting debug options when CMAKE_BUILD_TYPE=="Debug"
- PR #669 Fix GIL deadlock when launching multiple python threads that make Cython calls
- PR #665 Reworked the hash map to add a way to report the destination partition for a key
- PR #670 CMAKE: Fix env include path taking precedence over libcudf source headers
- PR #674 Check for gdf supported column types
- PR #677 Fix 'gdf_csv_test_Dates' gtest failure due to missing nrows parameter
- PR #604 Fix the parsing errors while reading a csv file using `sep` instead of `delimiter`.
- PR #686 Fix converting nulls to NaT values when converting Series to Pandas/Numpy
- PR #689 CSV Reader: Fix behavior with skiprows+header to match pandas implementation
- PR #691 Fixes Join on empty input DFs
- PR #706 CSV Reader: Fix broken dtype inference when whitespace is in data
- PR #717 CSV reader: fix behavior when parsing a csv file with no data rows
- PR #724 CSV Reader: fix build issue due to parameter type mismatch in a std::max call
- PR #734 Prevents reading undefined memory in gpu_expand_mask_bits numba kernel
- PR #747 CSV Reader: fix an issue where CUDA allocations fail with some large input files
- PR #750 Fix race condition for handling NVStrings in CMake
- PR #719 Fix merge column ordering
- PR #770 Fix issue where RMM submodule pointed to wrong branch and pin other to correct branches
- PR #778 Fix hard coded ABI off setting
- PR #784 Update RMM submodule commit-ish and pip paths
- PR #794 Update `rmm::exec_policy` usage to fix segmentation faults when used as temprory allocator.
- PR #800 Point git submodules to branches of forks instead of exact commits


# cuDF 0.4.0 (05 Dec 2018)

## New Features

- PR #398 add pandas-compatible `DataFrame.shape()` and `Series.shape()`
- PR #394 New documentation feature "10 Minutes to cuDF"
- PR #361 CSV Reader: Add support for strings with delimiters

## Improvements

 - PR #436 Improvements for type_dispatcher and wrapper structs
 - PR #429 Add CHANGELOG.md (this file)
 - PR #266 use faster CUDA-accelerated DataFrame column/Series concatenation.
 - PR #379 new C++ `type_dispatcher` reduces code complexity in supporting many data types.
 - PR #349 Improve performance for creating columns from memoryview objects
 - PR #445 Update reductions to use type_dispatcher. Adds integer types support to sum_of_squares.
 - PR #448 Improve installation instructions in README.md
 - PR #456 Change default CMake build to Release, and added option for disabling compilation of tests

## Bug Fixes

 - PR #444 Fix csv_test CUDA too many resources requested fail.
 - PR #396 added missing output buffer in validity tests for groupbys.
 - PR #408 Dockerfile updates for source reorganization
 - PR #437 Add cffi to Dockerfile conda env, fixes "cannot import name 'librmm'"
 - PR #417 Fix `map_test` failure with CUDA 10
 - PR #414 Fix CMake installation include file paths
 - PR #418 Properly cast string dtypes to programmatic dtypes when instantiating columns
 - PR #427 Fix and tests for Concatenation illegal memory access with nulls


# cuDF 0.3.0 (23 Nov 2018)

## New Features

 - PR #336 CSV Reader string support

## Improvements

 - PR #354 source code refactored for better organization. CMake build system overhaul. Beginning of transition to Cython bindings.
 - PR #290 Add support for typecasting to/from datetime dtype
 - PR #323 Add handling pyarrow boolean arrays in input/out, add tests
 - PR #325 GDF_VALIDITY_UNSUPPORTED now returned for algorithms that don't support non-empty valid bitmasks
 - PR #381 Faster InputTooLarge Join test completes in ms rather than minutes.
 - PR #373 .gitignore improvements
 - PR #367 Doc cleanup & examples for DataFrame methods
 - PR #333 Add Rapids Memory Manager documentation
 - PR #321 Rapids Memory Manager adds file/line location logging and convenience macros
 - PR #334 Implement DataFrame `__copy__` and `__deepcopy__`
 - PR #271 Add NVTX ranges to pygdf
 - PR #311 Document system requirements for conda install

## Bug Fixes

 - PR #337 Retain index on `scale()` function
 - PR #344 Fix test failure due to PyArrow 0.11 Boolean handling
 - PR #364 Remove noexcept from managed_allocator;  CMakeLists fix for NVstrings
 - PR #357 Fix bug that made all series be considered booleans for indexing
 - PR #351 replace conda env configuration for developers
 - PRs #346 #360 Fix CSV reading of negative numbers
 - PR #342 Fix CMake to use conda-installed nvstrings
 - PR #341 Preserve categorical dtype after groupby aggregations
 - PR #315 ReadTheDocs build update to fix missing libcuda.so
 - PR #320 FIX out-of-bounds access error in reductions.cu
 - PR #319 Fix out-of-bounds memory access in libcudf count_valid_bits
 - PR #303 Fix printing empty dataframe


# cuDF 0.2.0 and cuDF 0.1.0

These were initial releases of cuDF based on previously separate pyGDF and libGDF libraries.<|MERGE_RESOLUTION|>--- conflicted
+++ resolved
@@ -1,6 +1,22 @@
+# cuDF 0.8.0 (Date TBD)
+
+## New Features
+
+- PR #1524 Add GPU-accelerated JSON Lines parser with limited feature set
+
+## Improvements
+
+...
+
+## Bug Fixes
+
+...
+
+
 # cuDF 0.7.0 (Date TBD)
 
 ## New Features
+
 - PR #1142 Add `GDF_BOOL` column type
 - PR #1194 Implement overloads for CUDA atomic operations
 - PR #1292 Implemented Bitwise binary ops AND, OR, XOR (&, |, ^)
@@ -23,14 +39,10 @@
 - PR #1532 Parquet Reader: Add support for INT96 timestamps
 - PR #1516 Add Series and DataFrame.ndim
 - PR #1466 Add GPU-accelerated ORC Reader
-<<<<<<< HEAD
 - PR #1565 Add build script for nightly doc builds
 - PR #1508 Add Series isna, isnull, and notna
 - PR #1588 Add Index `astype` typecasting
 - PR #1301 MultiIndex support
-=======
-- PR #1524 Add GPU-accelerated JSON Lines parser with limited feature set
->>>>>>> c59608f3
 
 ## Improvements
 
