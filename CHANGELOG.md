# cuDF 0.9.0 (Date TBD)

## New Features

- PR #2111 IO Readers: Support memory buffer, file-like object, and URL inputs
- PR #2012 Add `reindex()` to DataFrame and Series
- PR #2097 Add GPU-accelerated AVRO reader
- PR #2098 Align DataFrame and Series indices before executing binary ops
- PR #2160 Merge `dask-cudf` codebase into `cudf` repo
- PR #2149 CSV Reader: Add `hex` dtype for explicit hexadecimal parsing
- PR #2156 Add `upper_bound()` and `lower_bound()` for libcudf tables and `searchsorted()` for cuDF Series
- PR #2158 CSV Reader: Support single, non-list/dict argument for `dtype`
- PR #2177 CSV Reader: Add `parse_dates` parameter for explicit date inference
- PR #2171 Add CodeCov integration, fix doc version, make --skip-tests work when invoking with source
- PR #1744 cudf::apply_boolean_mask and cudf::drop_nulls support for cudf::table inputs (multi-column)
- PR #2196 Add `DataFrame.dropna()`
- PR #2215 `type_dispatcher` benchmark
- PR #2179 Added Java quantiles
- PR #2157 Add __array_function__ to DataFrame and Series
- PR #2212 Java support for ORC reader
- PR #2304 gdf_group_by_without_aggregations returns gdf_column
- PR #2105 Add google benchmark for hash-based join
- PR #2293 Improve `compute_join_output_size` performance
- PR #2316 Unique, nunique, and value_counts for datetime columns
- PR #2337 Add Java support for slicing a ColumnVector
- PR #2049 Implemented merge functionality
- PR #2368 Full cudf+dask Parquet Support
- PR #2380 New cudf::is_sorted checks whether cudf::table is sorted
- PR #2356 Java column vector standard deviation support
- PR #2221 MultiIndex Full Indexing - Support iloc and wildcards for loc
- PR #2429 Java column vector: added support for getting length of strings in a ColumnVector
- PR #2415 Revamp `value_counts` to use groupby count series of any type
- PR #2446 Add __array_function__ for index
- PR #2437 ORC reader: Add 'use_np_dtypes' option
- PR #2382 Add CategoricalAccessor add, remove, rename, and ordering methods
- PR #2442 Add __setitem__
- PR #2449 Java column vector: added support for getting byte count of strings in a ColumnVector
- PR #2492 Add groupby.size() method
- PR #2358 Add the function to convert column of floating points with `nan`s into `bitmask`
- PR #2489 Add drop argument to set_index
- PR #2491 Add Java bindings for ORC reader 'use_np_dtypes' option
- PR #2213 Support s/ms/us/ns DatetimeColumn time unit resolutions
- PR #2536 Add _constructor properties to Series and DataFrame

## Improvements

- PR #2103 Move old `column` and `bitmask` files into `legacy/` directory
- PR #2109 added name to Python column classes
- PR #1947 Cleanup serialization code
- PR #2125 More aggregate in java API
- PR #2127 Add in java Scalar tests
- PR #2088 Refactor of Python groupby code
- PR #2130 Java serialization and deserialization of tables.
- PR #2131 Chunk rows logic added to csv_writer
- PR #2129 Add functions in the Java API to support nullable column filtering
- PR #2165 made changes to get_dummies api for it to be available in MethodCache
- PR #2184 handle remote orc files for dask-cudf
- PR #2186 Add `getitem` and `getattr` style access to Rolling objects
- PR #2168 Use cudf.Column for CategoricalColumn's categories instead of a tuple
- PR #2193 Added more docuemtnation to `type_dispatcher` for specializing dispatched functors
- PR #2197 CSV Writer: Expose `chunksize` as a parameter for `to_csv`
- PR #2199 Better java support for appending strings
- PR #2176 Added column dtype support for datetime, int8, int16 to csv_writer
- PR #2209 Matching `get_dummies` & `select_dtypes` behavior to pandas
- PR #2217 Updated Java bindings to use the new groupby API
- PR #2214 DOC: Update doc instructions to build/install `cudf` and `dask-cudf`
- PR #1993 Add iterator driven reduction for mean, var, std
- PR #2220 Update Java bindings for reduction rename
- PR #2224 implement isna, isnull, notna as dataframe functions
- PR #2232 Move CodeCov upload from build script to Jenkins
- PR #2236 Implement drop_duplicates for Series
- PR #2225 refactor to use libcudf for gathering columns in dataframes
- PR #2300 Create separate dask codeowners for dask-cudf codebase
- PR #2309 Java readers: remove redundant copy of result pointers
- PR #2307 Add `black` and `isort` to style checker script
- PR #2345 Restore removal of old groupby implementation
- PR #2342 Improve `astype()` to operate all ways
- PR #2329 using libcudf cudf::copy for column deep copy
- PR #2344 Add docs on how code formatting works for contributors
- PR #2376 Add inoperative axis= and win_type= arguments to Rolling()
- PR #2378 remove dask for (de-)serialization of cudf objects
- PR #2353 Bump Arrow and Dask versions
- PR #2377 Replace `standard_python_slice` with just `slice.indices()`
- PR #2373 cudf.DataFrame enchancements & Series.values support
- PR #2392 Remove dlpack submodule; make cuDF's Cython API externally accessible
- PR #2430 Updated Java bindings to use the new unary API
- PR #2406 Moved all existing `table` related files to a `legacy/` directory
- PR #2350 Performance related changes to get_dummies
- PR #2420 Remove `cudautils.astype` and replace with `typecast.apply_cast`
- PR #2456 Small improvement to typecast utility
- PR #2458 Fix handling of thirdparty packages in `isort` config
- PR #2459 IO Readers: Consolidate all readers to use `datasource` class
- PR #2475 Exposed type_dispatcher.hpp, nvcategory_util.hpp and wrapper_types.hpp in the include folder
- PR #2484 Enabled building libcudf as a static library
- PR #2453 Streamline CUDA_REL environment variable
- PR #2483 Bundle Boost filesystem dependency in the Java jar
- PR #2486 Java API hash functions
- PR #2481 Adds the ignore_null_keys option to the java api
- PR #2490 Java api: support multiple aggregates for the same column
- PR #2510 Java api: uses table based apply_boolean_mask
- PR #2432 Use pandas formatting for console, html, and latex output

## Bug Fixes

- PR #2086 Fixed quantile api behavior mismatch in series & dataframe
- PR #2128 Add offset param to host buffer readers in java API.
- PR #2145 Work around binops validity checks for java
- PR #2146 Work around unary_math validity checks for java
- PR #2151 Fixes bug in cudf::copy_range where null_count was invalid
- PR #2139 matching to pandas describe behavior & fixing nan values issue
- PR #2161 Implicitly convert unsigned to signed integer types in binops
- PR #2154 CSV Reader: Fix bools misdetected as strings dtype
- PR #2178 Fix bug in rolling bindings where a view of an ephemeral column was being taken
- PR #2180 Fix issue with isort reordering `importorskip` below imports depending on them
- PR #2187 fix to honor dtype when numpy arrays are passed to columnops.as_column
- PR #2190 Fix issue in astype conversion of string column to 'str'
- PR #2208 Fix issue with calling `head()` on one row dataframe
- PR #2229 Propagate exceptions from Cython cdef functions
- PR #2234 Fix issue with local build script not properly building
- PR #2223 Fix CUDA invalid configuration errors reported after loading small compressed ORC files
- PR #2162 Setting is_unique and is_monotonic-related attributes
- PR #2244 Fix ORC RLEv2 delta mode decoding with nonzero residual delta width
- PR #2297 Work around `var/std` unsupported only at debug build
- PR #2302 Fixed java serialization corner case
- PR #2355 Handle float16 in binary operations
- PR #2311 Fix copy behaviour for GenericIndex
- PR #2349 Fix issues with String filter in java API
- PR #2323 Fix groupby on categoricals
- PR #2328 Ensure order is preserved in CategoricalAccessor._set_categories
- PR #2202 Fix issue with unary ops mishandling empty input
- PR #2326 Fix for bug in DLPack when reading multiple columns
- PR #2324 Fix cudf Docker build
- PR #2325 Fix ORC RLEv2 patched base mode decoding with nonzero patch width
- PR #2235 Fix get_dummies to be compatible with dask
- PR #2332 Zero initialize gdf_dtype_extra_info
- PR #2355 Handle float16 in binary operations
- PR #2360 Fix missing dtype handling in cudf.Series & columnops.as_column
- PR #2364 Fix quantile api and other trivial issues around it
- PR #2361 Fixed issue with `codes` of CategoricalIndex
- PR #2357 Fixed inconsistent type of index created with from_pandas vs direct construction
- PR #2389 Fixed Rolling __getattr__ and __getitem__ for offset based windows
- PR #2402 Fixed bug in valid mask computation in cudf::copy_if (apply_boolean_mask)
- PR #2401 Fix to a scalar datetime(of type Days) issue
- PR #2386 Correctly allocate output valids in groupby
- PR #2411 Fixed failures on binary op on single element string column
- PR #2422 Fix Pandas logical binary operation incompatibilites
- PR #2447 Fix CodeCov posting build statuses temporarily
- PR #2450 Fix erroneous null handling in `cudf.DataFrame`'s `apply_rows`
- PR #2470 Fix issues with empty strings and string categories (Java)
- PR #2471 Fix String Column Validity.
- PR #2481 Fix java validity buffer serialization
- PR #2485 Updated bytes calculation to use size_t to avoid overflow in column concat
- PR #2461 Fix groupby multiple aggregations same column
- PR #2514 Fix cudf::drop_nulls threshold handling in Cython
- PR #2516 Fix utilities include paths and meta.yaml header paths
- PR #2517 Fix device memory leak in to_dlpack tensor deleter
- PR #2431 Fix local build generated file ownerships
- PR #2511 Added import of orc, refactored exception handlers to not squash fatal exceptions
- PR #2527 Fix index and column input handling in dask_cudf read_parquet
- PR #2466 Fix `dataframe.query` returning null rows erroneously
- PR #2548 Orc reader: fix non-deterministic data decoding at chunk boundaries
<<<<<<< HEAD
- PR #2545 Fix MultiIndexes with datetime levels

=======
- PR #2521 Fix casting datetimes from/to the same resolution
>>>>>>> e12853f9

# cuDF 0.8.0 (27 June 2019)

## New Features

- PR #1524 Add GPU-accelerated JSON Lines parser with limited feature set
- PR #1569 Add support for Json objects to the JSON Lines reader
- PR #1622 Add Series.loc
- PR #1654 Add cudf::apply_boolean_mask: faster replacement for gdf_apply_stencil
- PR #1487 cython gather/scatter
- PR #1310 Implemented the slice/split functionality.
- PR #1630 Add Python layer to the GPU-accelerated JSON reader
- PR #1745 Add rounding of numeric columns via Numba
- PR #1772 JSON reader: add support for BytesIO and StringIO input
- PR #1527 Support GDF_BOOL8 in readers and writers
- PR #1819 Logical operators (AND, OR, NOT) for libcudf and cuDF
- PR #1813 ORC Reader: Add support for stripe selection
- PR #1828 JSON Reader: add suport for bool8 columns
- PR #1833 Add column iterator with/without nulls
- PR #1665 Add the point-in-polygon GIS function
- PR #1863 Series and Dataframe methods for all and any
- PR #1908 cudf::copy_range and cudf::fill for copying/assigning an index or range to a constant
- PR #1921 Add additional formats for typecasting to/from strings
- PR #1807 Add Series.dropna()
- PR #1987 Allow user defined functions in the form of ptx code to be passed to binops
- PR #1948 Add operator functions like `Series.add()` to DataFrame and Series
- PR #1954 Add skip test argument to GPU build script
- PR #2018 Add bindings for new groupby C++ API
- PR #1984 Add rolling window operations Series.rolling() and DataFrame.rolling()
- PR #1542 Python method and bindings for to_csv
- PR #1995 Add Java API
- PR #1998 Add google benchmark to cudf
- PR #1845 Add cudf::drop_duplicates, DataFrame.drop_duplicates
- PR #1652 Added `Series.where()` feature
- PR #2074 Java Aggregates, logical ops, and better RMM support
- PR #2140 Add a `cudf::transform` function
- PR #2068 Concatenation of different typed columns

## Improvements

- PR #1538 Replacing LesserRTTI with inequality_comparator
- PR #1703 C++: Added non-aggregating `insert` to `concurrent_unordered_map` with specializations to store pairs with a single atomicCAS when possible.
- PR #1422 C++: Added a RAII wrapper for CUDA streams
- PR #1701 Added `unique` method for stringColumns
- PR #1713 Add documentation for Dask-XGBoost
- PR #1666 CSV Reader: Improve performance for files with large number of columns
- PR #1725 Enable the ability to use a single column groupby as its own index
- PR #1759 Add an example showing simultaneous rolling averages to `apply_grouped` documentation
- PR #1746 C++: Remove unused code: `windowed_ops.cu`, `sorting.cu`, `hash_ops.cu`
- PR #1748 C++: Add `bool` nullability flag to `device_table` row operators
- PR #1764 Improve Numerical column: `mean_var` and `mean`
- PR #1767 Speed up Python unit tests
- PR #1770 Added build.sh script, updated CI scripts and documentation
- PR #1739 ORC Reader: Add more pytest coverage
- PR #1696 Added null support in `Series.replace()`.
- PR #1390 Added some basic utility functions for `gdf_column`'s
- PR #1791 Added general column comparison code for testing
- PR #1795 Add printing of git submodule info to `print_env.sh`
- PR #1796 Removing old sort based group by code and gdf_filter
- PR #1811 Added funtions for copying/allocating `cudf::table`s
- PR #1838 Improve columnops.column_empty so that it returns typed columns instead of a generic Column
- PR #1890 Add utils.get_dummies- a pandas-like wrapper around one_hot-encoding
- PR #1823 CSV Reader: default the column type to string for empty dataframes
- PR #1827 Create bindings for scalar-vector binops, and update one_hot_encoding to use them
- PR #1817 Operators now support different sized dataframes as long as they don't share different sized columns
- PR #1855 Transition replace_nulls to new C++ API and update corresponding Cython/Python code
- PR #1858 Add `std::initializer_list` constructor to `column_wrapper`
- PR #1846 C++ type-erased gdf_equal_columns test util; fix gdf_equal_columns logic error
- PR #1390 Added some basic utility functions for `gdf_column`s
- PR #1391 Tidy up bit-resolution-operation and bitmask class code
- PR #1882 Add iloc functionality to MultiIndex dataframes
- PR #1884 Rolling windows: general enhancements and better coverage for unit tests
- PR #1886 support GDF_STRING_CATEGORY columns in apply_boolean_mask, drop_nulls and other libcudf functions
- PR #1896 Improve performance of groupby with levels specified in dask-cudf
- PR #1915 Improve iloc performance for non-contiguous row selection
- PR #1859 Convert read_json into a C++ API
- PR #1919 Rename libcudf namespace gdf to namespace cudf
- PR #1850 Support left_on and right_on for DataFrame merge operator
- PR #1930 Specialize constructor for `cudf::bool8` to cast argument to `bool`
- PR #1938 Add default constructor for `column_wrapper`
- PR #1930 Specialize constructor for `cudf::bool8` to cast argument to `bool`
- PR #1952 consolidate libcudf public API headers in include/cudf
- PR #1949 Improved selection with boolmask using libcudf `apply_boolean_mask`
- PR #1956 Add support for nulls in `query()`
- PR #1973 Update `std::tuple` to `std::pair` in top-most libcudf APIs and C++ transition guide
- PR #1981 Convert read_csv into a C++ API
- PR #1868 ORC Reader: Support row index for speed up on small/medium datasets
- PR #1964 Added support for list-like types in Series.str.cat
- PR #2005 Use HTML5 details tag in bug report issue template
- PR #2003 Removed few redundant unit-tests from test_string.py::test_string_cat
- PR #1944 Groupby design improvements
- PR #2017 Convert `read_orc()` into a C++ API
- PR #2011 Convert `read_parquet()` into a C++ API
- PR #1756 Add documentation "10 Minutes to cuDF and dask_cuDF"
- PR #2034 Adding support for string columns concatenation using "add" binary operator
- PR #2042 Replace old "10 Minutes" guide with new guide for docs build process
- PR #2036 Make library of common test utils to speed up tests compilation
- PR #2022 Facilitating get_dummies to be a high level api too
- PR #2050 Namespace IO readers and add back free-form `read_xxx` functions
- PR #2104 Add a functional ``sort=`` keyword argument to groupby
- PR #2108 Add `find_and_replace` for StringColumn for replacing single values

## Bug Fixes

- PR #1465 Fix for test_orc.py and test_sparse_df.py test failures
- PR #1583 Fix underlying issue in `as_index()` that was causing `Series.quantile()` to fail
- PR #1680 Add errors= keyword to drop() to fix cudf-dask bug
- PR #1651 Fix `query` function on empty dataframe
- PR #1616 Fix CategoricalColumn to access categories by index instead of iteration
- PR #1660 Fix bug in `loc` when indexing with a column name (a string)
- PR #1683 ORC reader: fix timestamp conversion to UTC
- PR #1613 Improve CategoricalColumn.fillna(-1) performance
- PR #1642 Fix failure of CSV_TEST gdf_csv_test.SkiprowsNrows on multiuser systems
- PR #1709 Fix handling of `datetime64[ms]` in `dataframe.select_dtypes`
- PR #1704 CSV Reader: Add support for the plus sign in number fields
- PR #1687 CSV reader: return an empty dataframe for zero size input
- PR #1757 Concatenating columns with null columns
- PR #1755 Add col_level keyword argument to melt
- PR #1758 Fix df.set_index() when setting index from an empty column
- PR #1749 ORC reader: fix long strings of NULL values resulting in incorrect data
- PR #1742 Parquet Reader: Fix index column name to match PANDAS compat
- PR #1782 Update libcudf doc version
- PR #1783 Update conda dependencies
- PR #1786 Maintain the original series name in series.unique output
- PR #1760 CSV Reader: fix segfault when dtype list only includes columns from usecols list
- PR #1831 build.sh: Assuming python is in PATH instead of using PYTHON env var
- PR #1839 Raise an error instead of segfaulting when transposing a DataFrame with StringColumns
- PR #1840 Retain index correctly during merge left_on right_on
- PR #1825 cuDF: Multiaggregation Groupby Failures
- PR #1789 CSV Reader: Fix missing support for specifying `int8` and `int16` dtypes
- PR #1857 Cython Bindings: Handle `bool` columns while calling `column_view_from_NDArrays`
- PR #1849 Allow DataFrame support methods to pass arguments to the methods
- PR #1847 Fixed #1375 by moving the nvstring check into the wrapper function
- PR #1864 Fixing cudf reduction for POWER platform
- PR #1869 Parquet reader: fix Dask timestamps not matching with Pandas (convert to milliseconds)
- PR #1876 add dtype=bool for `any`, `all` to treat integer column correctly
- PR #1875 CSV reader: take NaN values into account in dtype detection
- PR #1873 Add column dtype checking for the all/any methods
- PR #1902 Bug with string iteration in _apply_basic_agg
- PR #1887 Fix for initialization issue in pq_read_arg,orc_read_arg
- PR #1867 JSON reader: add support for null/empty fields, including the 'null' literal
- PR #1891 Fix bug #1750 in string column comparison
- PR #1909 Support of `to_pandas()` of boolean series with null values
- PR #1923 Use prefix removal when two aggs are called on a SeriesGroupBy
- PR #1914 Zero initialize gdf_column local variables
- PR #1959 Add support for comparing boolean Series to scalar
- PR #1966 Ignore index fix in series append
- PR #1967 Compute index __sizeof__ only once for DataFrame __sizeof__
- PR #1977 Support CUDA installation in default system directories
- PR #1982 Fixes incorrect index name after join operation
- PR #1985 Implement `GDF_PYMOD`, a special modulo that follows python's sign rules
- PR #1991 Parquet reader: fix decoding of NULLs
- PR #1990 Fixes a rendering bug in the `apply_grouped` documentation
- PR #1978 Fix for values being filled in an empty dataframe
- PR #2001 Correctly create MultiColumn from Pandas MultiColumn
- PR #2006 Handle empty dataframe groupby construction for dask
- PR #1965 Parquet Reader: Fix duplicate index column when it's already in `use_cols`
- PR #2033 Add pip to conda environment files to fix warning
- PR #2028 CSV Reader: Fix reading of uncompressed files without a recognized file extension
- PR #2073 Fix an issue when gathering columns with NVCategory and nulls
- PR #2053 cudf::apply_boolean_mask return empty column for empty boolean mask
- PR #2066 exclude `IteratorTest.mean_var_output` test from debug build
- PR #2069 Fix JNI code to use read_csv and read_parquet APIs
- PR #2071 Fix bug with unfound transitive dependencies for GTests in Ubuntu 18.04
- PR #2089 Configure Sphinx to render params correctly
- PR #2091 Fix another bug with unfound transitive dependencies for `cudftestutils` in Ubuntu 18.04
- PR #2115 Just apply `--disable-new-dtags` instead of trying to define all the transitive dependencies
- PR #2106 Fix errors in JitCache tests caused by sharing of device memory between processes
- PR #2120 Fix errors in JitCache tests caused by running multiple threads on the same data
- PR #2102 Fix memory leak in groupby
- PR #2113 fixed typo in to_csv code example


# cudf 0.7.2 (16 May 2019)

## New Features

- PR #1735 Added overload for atomicAdd on int64. Streamlined implementation of custom atomic overloads.
- PR #1741 Add MultiIndex concatenation

## Bug Fixes

- PR #1718 Fix issue with SeriesGroupBy MultiIndex in dask-cudf
- PR #1734 Python: fix performance regression for groupby count() aggregations
- PR #1768 Cython: fix handling read only schema buffers in gpuarrow reader


# cudf 0.7.1 (11 May 2019)

## New Features

- PR #1702 Lazy load MultiIndex to return groupby performance to near optimal.

## Bug Fixes

- PR #1708 Fix handling of `datetime64[ms]` in `dataframe.select_dtypes`


# cuDF 0.7.0 (10 May 2019)

## New Features

- PR #982 Implement gdf_group_by_without_aggregations and gdf_unique_indices functions
- PR #1142 Add `GDF_BOOL` column type
- PR #1194 Implement overloads for CUDA atomic operations
- PR #1292 Implemented Bitwise binary ops AND, OR, XOR (&, |, ^)
- PR #1235 Add GPU-accelerated Parquet Reader
- PR #1335 Added local_dict arg in `DataFrame.query()`.
- PR #1282 Add Series and DataFrame.describe()
- PR #1356 Rolling windows
- PR #1381 Add DataFrame._get_numeric_data
- PR #1388 Add CODEOWNERS file to auto-request reviews based on where changes are made
- PR #1396 Add DataFrame.drop method
- PR #1413 Add DataFrame.melt method
- PR #1412 Add DataFrame.pop()
- PR #1419 Initial CSV writer function
- PR #1441 Add Series level cumulative ops (cumsum, cummin, cummax, cumprod)
- PR #1420 Add script to build and test on a local gpuCI image
- PR #1440 Add DatetimeColumn.min(), DatetimeColumn.max()
- PR #1455 Add Series.Shift via Numba kernel
- PR #1441 Add Series level cumulative ops (cumsum, cummin, cummax, cumprod)
- PR #1461 Add Python coverage test to gpu build
- PR #1445 Parquet Reader: Add selective reading of rows and row group
- PR #1532 Parquet Reader: Add support for INT96 timestamps
- PR #1516 Add Series and DataFrame.ndim
- PR #1556 Add libcudf C++ transition guide
- PR #1466 Add GPU-accelerated ORC Reader
- PR #1565 Add build script for nightly doc builds
- PR #1508 Add Series isna, isnull, and notna
- PR #1456 Add Series.diff() via Numba kernel
- PR #1588 Add Index `astype` typecasting
- PR #1301 MultiIndex support
- PR #1599 Level keyword supported in groupby
- PR #929 Add support operations to dataframe
- PR #1609 Groupby accept list of Series
- PR #1658 Support `group_keys=True` keyword in groupby method

## Improvements

- PR #1531 Refactor closures as private functions in gpuarrow
- PR #1404 Parquet reader page data decoding speedup
- PR #1076 Use `type_dispatcher` in join, quantiles, filter, segmented sort, radix sort and hash_groupby
- PR #1202 Simplify README.md
- PR #1149 CSV Reader: Change convertStrToValue() functions to `__device__` only
- PR #1238 Improve performance of the CUDA trie used in the CSV reader
- PR #1245 Use file cache for JIT kernels
- PR #1278 Update CONTRIBUTING for new conda environment yml naming conventions
- PR #1163 Refactored UnaryOps. Reduced API to two functions: `gdf_unary_math` and `gdf_cast`. Added `abs`, `-`, and `~` ops. Changed bindings to Cython
- PR #1284 Update docs version
- PR #1287 add exclude argument to cudf.select_dtype function
- PR #1286 Refactor some of the CSV Reader kernels into generic utility functions
- PR #1291 fillna in `Series.to_gpu_array()` and `Series.to_array()` can accept the scalar too now.
- PR #1005 generic `reduction` and `scan` support
- PR #1349 Replace modernGPU sort join with thrust.
- PR #1363 Add a dataframe.mean(...) that raises NotImplementedError to satisfy `dask.dataframe.utils.is_dataframe_like`
- PR #1319 CSV Reader: Use column wrapper for gdf_column output alloc/dealloc
- PR #1376 Change series quantile default to linear
- PR #1399 Replace CFFI bindings for NVTX functions with Cython bindings
- PR #1389 Refactored `set_null_count()`
- PR #1386 Added macros `GDF_TRY()`, `CUDF_TRY()` and `ASSERT_CUDF_SUCCEEDED()`
- PR #1435 Rework CMake and conda recipes to depend on installed libraries
- PR #1391 Tidy up bit-resolution-operation and bitmask class code
- PR #1439 Add cmake variable to enable compiling CUDA code with -lineinfo
- PR #1462 Add ability to read parquet files from arrow::io::RandomAccessFile
- PR #1453 Convert CSV Reader CFFI to Cython
- PR #1479 Convert Parquet Reader CFFI to Cython
- PR #1397 Add a utility function for producing an overflow-safe kernel launch grid configuration
- PR #1382 Add GPU parsing of nested brackets to cuIO parsing utilities
- PR #1481 Add cudf::table constructor to allocate a set of `gdf_column`s
- PR #1484 Convert GroupBy CFFI to Cython
- PR #1463 Allow and default melt keyword argument var_name to be None
- PR #1486 Parquet Reader: Use device_buffer rather than device_ptr
- PR #1525 Add cudatoolkit conda dependency
- PR #1520 Renamed `src/dataframe` to `src/table` and moved `table.hpp`. Made `types.hpp` to be type declarations only.
- PR #1492 Convert transpose CFFI to Cython
- PR #1495 Convert binary and unary ops CFFI to Cython
- PR #1503 Convert sorting and hashing ops CFFI to Cython
- PR #1522 Use latest release version in update-version CI script
- PR #1533 Remove stale join CFFI, fix memory leaks in join Cython
- PR #1521 Added `row_bitmask` to compute bitmask for rows of a table. Merged `valids_ops.cu` and `bitmask_ops.cu`
- PR #1553 Overload `hash_row` to avoid using intial hash values. Updated `gdf_hash` to select between overloads
- PR #1585 Updated `cudf::table` to maintain own copy of wrapped `gdf_column*`s
- PR #1559 Add `except +` to all Cython function definitions to catch C++ exceptions properly
- PR #1617 `has_nulls` and `column_dtypes` for `cudf::table`
- PR #1590 Remove CFFI from the build / install process entirely
- PR #1536 Convert gpuarrow CFFI to Cython
- PR #1655 Add `Column._pointer` as a way to access underlying `gdf_column*` of a `Column`
- PR #1655 Update readme conda install instructions for cudf version 0.6 and 0.7


## Bug Fixes

- PR #1233 Fix dtypes issue while adding the column to `str` dataframe.
- PR #1254 CSV Reader: fix data type detection for floating-point numbers in scientific notation
- PR #1289 Fix looping over each value instead of each category in concatenation
- PR #1293 Fix Inaccurate error message in join.pyx
- PR #1308 Add atomicCAS overload for `int8_t`, `int16_t`
- PR #1317 Fix catch polymorphic exception by reference in ipc.cu
- PR #1325 Fix dtype of null bitmasks to int8
- PR #1326 Update build documentation to use -DCMAKE_CXX11_ABI=ON
- PR #1334 Add "na_position" argument to CategoricalColumn sort_by_values
- PR #1321 Fix out of bounds warning when checking Bzip2 header
- PR #1359 Add atomicAnd/Or/Xor for integers
- PR #1354 Fix `fillna()` behaviour when replacing values with different dtypes
- PR #1347 Fixed core dump issue while passing dict_dtypes without column names in `cudf.read_csv()`
- PR #1379 Fixed build failure caused due to error: 'col_dtype' may be used uninitialized
- PR #1392 Update cudf Dockerfile and package_versions.sh
- PR #1385 Added INT8 type to `_schema_to_dtype` for use in GpuArrowReader
- PR #1393 Fixed a bug in `gdf_count_nonzero_mask()` for the case of 0 bits to count
- PR #1395 Update CONTRIBUTING to use the environment variable CUDF_HOME
- PR #1416 Fix bug at gdf_quantile_exact and gdf_quantile_appox
- PR #1421 Fix remove creation of series multiple times during `add_column()`
- PR #1405 CSV Reader: Fix memory leaks on read_csv() failure
- PR #1328 Fix CategoricalColumn to_arrow() null mask
- PR #1433 Fix NVStrings/categories includes
- PR #1432 Update NVStrings to 0.7.* to coincide with 0.7 development
- PR #1483 Modify CSV reader to avoid cropping blank quoted characters in non-string fields
- PR #1446 Merge 1275 hotfix from master into branch-0.7
- PR #1447 Fix legacy groupby apply docstring
- PR #1451 Fix hash join estimated result size is not correct
- PR #1454 Fix local build script improperly change directory permissions
- PR #1490 Require Dask 1.1.0+ for `is_dataframe_like` test or skip otherwise.
- PR #1491 Use more specific directories & groups in CODEOWNERS
- PR #1497 Fix Thrust issue on CentOS caused by missing default constructor of host_vector elements
- PR #1498 Add missing include guard to device_atomics.cuh and separated DEVICE_ATOMICS_TEST
- PR #1506 Fix csv-write call to updated NVStrings method
- PR #1510 Added nvstrings `fillna()` function
- PR #1507 Parquet Reader: Default string data to GDF_STRING
- PR #1535 Fix doc issue to ensure correct labelling of cudf.series
- PR #1537 Fix `undefined reference` link error in HashPartitionTest
- PR #1548 Fix ci/local/build.sh README from using an incorrect image example
- PR #1551 CSV Reader: Fix integer column name indexing
- PR #1586 Fix broken `scalar_wrapper::operator==`
- PR #1591 ORC/Parquet Reader: Fix missing import for FileNotFoundError exception
- PR #1573 Parquet Reader: Fix crash due to clash with ORC reader datasource
- PR #1607 Revert change of `column.to_dense_buffer` always return by copy for performance concerns
- PR #1618 ORC reader: fix assert & data output when nrows/skiprows isn't aligned to stripe boundaries
- PR #1631 Fix failure of TYPES_TEST on some gcc-7 based systems.
- PR #1641 CSV Reader: Fix skip_blank_lines behavior with Windows line terminators (\r\n)
- PR #1648 ORC reader: fix non-deterministic output when skiprows is non-zero
- PR #1676 Fix groupby `as_index` behaviour with `MultiIndex`
- PR #1659 Fix bug caused by empty groupbys and multiindex slicing throwing exceptions
- PR #1656 Correct Groupby failure in dask when un-aggregable columns are left in dataframe.
- PR #1689 Fix groupby performance regression
- PR #1694 Add Cython as a runtime dependency since it's required in `setup.py`


# cuDF 0.6.1 (25 Mar 2019)

## Bug Fixes

- PR #1275 Fix CentOS exception in DataFrame.hash_partition from using value "returned" by a void function


# cuDF 0.6.0 (22 Mar 2019)

## New Features

- PR #760 Raise `FileNotFoundError` instead of `GDF_FILE_ERROR` in `read_csv` if the file does not exist
- PR #539 Add Python bindings for replace function
- PR #823 Add Doxygen configuration to enable building HTML documentation for libcudf C/C++ API
- PR #807 CSV Reader: Add byte_range parameter to specify the range in the input file to be read
- PR #857 Add Tail method for Series/DataFrame and update Head method to use iloc
- PR #858 Add series feature hashing support
- PR #871 CSV Reader: Add support for NA values, including user specified strings
- PR #893 Adds PyArrow based parquet readers / writers to Python, fix category dtype handling, fix arrow ingest buffer size issues
- PR #867 CSV Reader: Add support for ignoring blank lines and comment lines
- PR #887 Add Series digitize method
- PR #895 Add Series groupby
- PR #898 Add DataFrame.groupby(level=0) support
- PR #920 Add feather, JSON, HDF5 readers / writers from PyArrow / Pandas
- PR #888 CSV Reader: Add prefix parameter for column names, used when parsing without a header
- PR #913 Add DLPack support: convert between cuDF DataFrame and DLTensor
- PR #939 Add ORC reader from PyArrow
- PR #918 Add Series.groupby(level=0) support
- PR #906 Add binary and comparison ops to DataFrame
- PR #958 Support unary and binary ops on indexes
- PR #964 Add `rename` method to `DataFrame`, `Series`, and `Index`
- PR #985 Add `Series.to_frame` method
- PR #985 Add `drop=` keyword to reset_index method
- PR #994 Remove references to pygdf
- PR #990 Add external series groupby support
- PR #988 Add top-level merge function to cuDF
- PR #992 Add comparison binaryops to DateTime columns
- PR #996 Replace relative path imports with absolute paths in tests
- PR #995 CSV Reader: Add index_col parameter to specify the column name or index to be used as row labels
- PR #1004 Add `from_gpu_matrix` method to DataFrame
- PR #997 Add property index setter
- PR #1007 Replace relative path imports with absolute paths in cudf
- PR #1013 select columns with df.columns
- PR #1016 Rename Series.unique_count() to nunique() to match pandas API
- PR #947 Prefixsum to handle nulls and float types
- PR #1029 Remove rest of relative path imports
- PR #1021 Add filtered selection with assignment for Dataframes
- PR #872 Adding NVCategory support to cudf apis
- PR #1052 Add left/right_index and left/right_on keywords to merge
- PR #1091 Add `indicator=` and `suffixes=` keywords to merge
- PR #1107 Add unsupported keywords to Series.fillna
- PR #1032 Add string support to cuDF python
- PR #1136 Removed `gdf_concat`
- PR #1153 Added function for getting the padded allocation size for valid bitmask
- PR #1148 Add cudf.sqrt for dataframes and Series
- PR #1159 Add Python bindings for libcudf dlpack functions
- PR #1155 Add __array_ufunc__ for DataFrame and Series for sqrt
- PR #1168 to_frame for series accepts a name argument


## Improvements

- PR #1218 Add dask-cudf page to API docs
- PR #892 Add support for heterogeneous types in binary ops with JIT
- PR #730 Improve performance of `gdf_table` constructor
- PR #561 Add Doxygen style comments to Join CUDA functions
- PR #813 unified libcudf API functions by replacing gpu_ with gdf_
- PR #822 Add support for `__cuda_array_interface__` for ingest
- PR #756 Consolidate common helper functions from unordered map and multimap
- PR #753 Improve performance of groupby sum and average, especially for cases with few groups.
- PR #836 Add ingest support for arrow chunked arrays in Column, Series, DataFrame creation
- PR #763 Format doxygen comments for csv_read_arg struct
- PR #532 CSV Reader: Use type dispatcher instead of switch block
- PR #694 Unit test utilities improvements
- PR #878 Add better indexing to Groupby
- PR #554 Add `empty` method and `is_monotonic` attribute to `Index`
- PR #1040 Fixed up Doxygen comment tags
- PR #909 CSV Reader: Avoid host->device->host copy for header row data
- PR #916 Improved unit testing and error checking for `gdf_column_concat`
- PR #941 Replace `numpy` call in `Series.hash_encode` with `numba`
- PR #942 Added increment/decrement operators for wrapper types
- PR #943 Updated `count_nonzero_mask` to return `num_rows` when the mask is null
- PR #952 Added trait to map C++ type to `gdf_dtype`
- PR #966 Updated RMM submodule.
- PR #998 Add IO reader/writer modules to API docs, fix for missing cudf.Series docs
- PR #1017 concatenate along columns for Series and DataFrames
- PR #1002 Support indexing a dataframe with another boolean dataframe
- PR #1018 Better concatenation for Series and Dataframes
- PR #1036 Use Numpydoc style docstrings
- PR #1047 Adding gdf_dtype_extra_info to gdf_column_view_augmented
- PR #1054 Added default ctor to SerialTrieNode to overcome Thrust issue in CentOS7 + CUDA10
- PR #1024 CSV Reader: Add support for hexadecimal integers in integral-type columns
- PR #1033 Update `fillna()` to use libcudf function `gdf_replace_nulls`
- PR #1066 Added inplace assignment for columns and select_dtypes for dataframes
- PR #1026 CSV Reader: Change the meaning and type of the quoting parameter to match Pandas
- PR #1100 Adds `CUDF_EXPECTS` error-checking macro
- PR #1092 Fix select_dtype docstring
- PR #1111 Added cudf::table
- PR #1108 Sorting for datetime columns
- PR #1120 Return a `Series` (not a `Column`) from `Series.cat.set_categories()`
- PR #1128 CSV Reader: The last data row does not need to be line terminated
- PR #1183 Bump Arrow version to 0.12.1
- PR #1208 Default to CXX11_ABI=ON
- PR #1252 Fix NVStrings dependencies for cuda 9.2 and 10.0
- PR #2037 Optimize the existing `gather` and `scatter` routines in `libcudf`

## Bug Fixes

- PR #821 Fix flake8 issues revealed by flake8 update
- PR #808 Resolved renamed `d_columns_valids` variable name
- PR #820 CSV Reader: fix the issue where reader adds additional rows when file uses \r\n as a line terminator
- PR #780 CSV Reader: Fix scientific notation parsing and null values for empty quotes
- PR #815 CSV Reader: Fix data parsing when tabs are present in the input CSV file
- PR #850 Fix bug where left joins where the left df has 0 rows causes a crash
- PR #861 Fix memory leak by preserving the boolean mask index
- PR #875 Handle unnamed indexes in to/from arrow functions
- PR #877 Fix ingest of 1 row arrow tables in from arrow function
- PR #876 Added missing `<type_traits>` include
- PR #889 Deleted test_rmm.py which has now moved to RMM repo
- PR #866 Merge v0.5.1 numpy ABI hotfix into 0.6
- PR #917 value_counts return int type on empty columns
- PR #611 Renamed `gdf_reduce_optimal_output_size()` -> `gdf_reduction_get_intermediate_output_size()`
- PR #923 fix index for negative slicing for cudf dataframe and series
- PR #927 CSV Reader: Fix category GDF_CATEGORY hashes not being computed properly
- PR #921 CSV Reader: Fix parsing errors with delim_whitespace, quotations in the header row, unnamed columns
- PR #933 Fix handling objects of all nulls in series creation
- PR #940 CSV Reader: Fix an issue where the last data row is missing when using byte_range
- PR #945 CSV Reader: Fix incorrect datetime64 when milliseconds or space separator are used
- PR #959 Groupby: Problem with column name lookup
- PR #950 Converting dataframe/recarry with non-contiguous arrays
- PR #963 CSV Reader: Fix another issue with missing data rows when using byte_range
- PR #999 Fix 0 sized kernel launches and empty sort_index exception
- PR #993 Fix dtype in selecting 0 rows from objects
- PR #1009 Fix performance regression in `to_pandas` method on DataFrame
- PR #1008 Remove custom dask communication approach
- PR #1001 CSV Reader: Fix a memory access error when reading a large (>2GB) file with date columns
- PR #1019 Binary Ops: Fix error when one input column has null mask but other doesn't
- PR #1014 CSV Reader: Fix false positives in bool value detection
- PR #1034 CSV Reader: Fix parsing floating point precision and leading zero exponents
- PR #1044 CSV Reader: Fix a segfault when byte range aligns with a page
- PR #1058 Added support for `DataFrame.loc[scalar]`
- PR #1060 Fix column creation with all valid nan values
- PR #1073 CSV Reader: Fix an issue where a column name includes the return character
- PR #1090 Updating Doxygen Comments
- PR #1080 Fix dtypes returned from loc / iloc because of lists
- PR #1102 CSV Reader: Minor fixes and memory usage improvements
- PR #1174: Fix release script typo
- PR #1137 Add prebuild script for CI
- PR #1118 Enhanced the `DataFrame.from_records()` feature
- PR #1129 Fix join performance with index parameter from using numpy array
- PR #1145 Issue with .agg call on multi-column dataframes
- PR #908 Some testing code cleanup
- PR #1167 Fix issue with null_count not being set after inplace fillna()
- PR #1184 Fix iloc performance regression
- PR #1185 Support left_on/right_on and also on=str in merge
- PR #1200 Fix allocating bitmasks with numba instead of rmm in allocate_mask function
- PR #1213 Fix bug with csv reader requesting subset of columns using wrong datatype
- PR #1223 gpuCI: Fix label on rapidsai channel on gpu build scripts
- PR #1242 Add explicit Thrust exec policy to fix NVCATEGORY_TEST segfault on some platforms
- PR #1246 Fix categorical tests that failed due to bad implicit type conversion
- PR #1255 Fix overwriting conda package main label uploads
- PR #1259 Add dlpack includes to pip build


# cuDF 0.5.1 (05 Feb 2019)

## Bug Fixes

- PR #842 Avoid using numpy via cimport to prevent ABI issues in Cython compilation


# cuDF 0.5.0 (28 Jan 2019)

## New Features

- PR #722 Add bzip2 decompression support to `read_csv()`
- PR #693 add ZLIB-based GZIP/ZIP support to `read_csv_strings()`
- PR #411 added null support to gdf_order_by (new API) and cudf_table::sort
- PR #525 Added GitHub Issue templates for bugs, documentation, new features, and questions
- PR #501 CSV Reader: Add support for user-specified decimal point and thousands separator to read_csv_strings()
- PR #455 CSV Reader: Add support for user-specified decimal point and thousands separator to read_csv()
- PR #439 add `DataFrame.drop` method similar to pandas
- PR #356 add `DataFrame.transpose` method and `DataFrame.T` property similar to pandas
- PR #505 CSV Reader: Add support for user-specified boolean values
- PR #350 Implemented Series replace function
- PR #490 Added print_env.sh script to gather relevant environment details when reporting cuDF issues
- PR #474 add ZLIB-based GZIP/ZIP support to `read_csv()`
- PR #547 Added melt similar to `pandas.melt()`
- PR #491 Add CI test script to check for updates to CHANGELOG.md in PRs
- PR #550 Add CI test script to check for style issues in PRs
- PR #558 Add CI scripts for cpu-based conda and gpu-based test builds
- PR #524 Add Boolean Indexing
- PR #564 Update python `sort_values` method to use updated libcudf `gdf_order_by` API
- PR #509 CSV Reader: Input CSV file can now be passed in as a text or a binary buffer
- PR #607 Add `__iter__` and iteritems to DataFrame class
- PR #643 added a new api gdf_replace_nulls that allows a user to replace nulls in a column

## Improvements

- PR #426 Removed sort-based groupby and refactored existing groupby APIs. Also improves C++/CUDA compile time.
- PR #461 Add `CUDF_HOME` variable in README.md to replace relative pathing.
- PR #472 RMM: Created centralized rmm::device_vector alias and rmm::exec_policy
- PR #500 Improved the concurrent hash map class to support partitioned (multi-pass) hash table building.
- PR #454 Improve CSV reader docs and examples
- PR #465 Added templated C++ API for RMM to avoid explicit cast to `void**`
- PR #513 `.gitignore` tweaks
- PR #521 Add `assert_eq` function for testing
- PR #502 Simplify Dockerfile for local dev, eliminate old conda/pip envs
- PR #549 Adds `-rdynamic` compiler flag to nvcc for Debug builds
- PR #472 RMM: Created centralized rmm::device_vector alias and rmm::exec_policy
- PR #577 Added external C++ API for scatter/gather functions
- PR #500 Improved the concurrent hash map class to support partitioned (multi-pass) hash table building
- PR #583 Updated `gdf_size_type` to `int`
- PR #500 Improved the concurrent hash map class to support partitioned (multi-pass) hash table building
- PR #617 Added .dockerignore file. Prevents adding stale cmake cache files to the docker container
- PR #658 Reduced `JOIN_TEST` time by isolating overflow test of hash table size computation
- PR #664 Added Debuging instructions to README
- PR #651 Remove noqa marks in `__init__.py` files
- PR #671 CSV Reader: uncompressed buffer input can be parsed without explicitly specifying compression as None
- PR #684 Make RMM a submodule
- PR #718 Ensure sum, product, min, max methods pandas compatibility on empty datasets
- PR #720 Refactored Index classes to make them more Pandas-like, added CategoricalIndex
- PR #749 Improve to_arrow and from_arrow Pandas compatibility
- PR #766 Remove TravisCI references, remove unused variables from CMake, fix ARROW_VERSION in Cmake
- PR #773 Add build-args back to Dockerfile and handle dependencies based on environment yml file
- PR #781 Move thirdparty submodules to root and symlink in /cpp
- PR #843 Fix broken cudf/python API examples, add new methods to the API index

## Bug Fixes

- PR #569 CSV Reader: Fix days being off-by-one when parsing some dates
- PR #531 CSV Reader: Fix incorrect parsing of quoted numbers
- PR #465 Added templated C++ API for RMM to avoid explicit cast to `void**`
- PR #473 Added missing <random> include
- PR #478 CSV Reader: Add api support for auto column detection, header, mangle_dupe_cols, usecols
- PR #495 Updated README to correct where cffi pytest should be executed
- PR #501 Fix the intermittent segfault caused by the `thousands` and `compression` parameters in the csv reader
- PR #502 Simplify Dockerfile for local dev, eliminate old conda/pip envs
- PR #512 fix bug for `on` parameter in `DataFrame.merge` to allow for None or single column name
- PR #511 Updated python/cudf/bindings/join.pyx to fix cudf merge printing out dtypes
- PR #513 `.gitignore` tweaks
- PR #521 Add `assert_eq` function for testing
- PR #537 Fix CMAKE_CUDA_STANDARD_REQURIED typo in CMakeLists.txt
- PR #447 Fix silent failure in initializing DataFrame from generator
- PR #545 Temporarily disable csv reader thousands test to prevent segfault (test re-enabled in PR #501)
- PR #559 Fix Assertion error while using `applymap` to change the output dtype
- PR #575 Update `print_env.sh` script to better handle missing commands
- PR #612 Prevent an exception from occuring with true division on integer series.
- PR #630 Fix deprecation warning for `pd.core.common.is_categorical_dtype`
- PR #622 Fix Series.append() behaviour when appending values with different numeric dtype
- PR #603 Fix error while creating an empty column using None.
- PR #673 Fix array of strings not being caught in from_pandas
- PR #644 Fix return type and column support of dataframe.quantile()
- PR #634 Fix create `DataFrame.from_pandas()` with numeric column names
- PR #654 Add resolution check for GDF_TIMESTAMP in Join
- PR #648 Enforce one-to-one copy required when using `numba>=0.42.0`
- PR #645 Fix cmake build type handling not setting debug options when CMAKE_BUILD_TYPE=="Debug"
- PR #669 Fix GIL deadlock when launching multiple python threads that make Cython calls
- PR #665 Reworked the hash map to add a way to report the destination partition for a key
- PR #670 CMAKE: Fix env include path taking precedence over libcudf source headers
- PR #674 Check for gdf supported column types
- PR #677 Fix 'gdf_csv_test_Dates' gtest failure due to missing nrows parameter
- PR #604 Fix the parsing errors while reading a csv file using `sep` instead of `delimiter`.
- PR #686 Fix converting nulls to NaT values when converting Series to Pandas/Numpy
- PR #689 CSV Reader: Fix behavior with skiprows+header to match pandas implementation
- PR #691 Fixes Join on empty input DFs
- PR #706 CSV Reader: Fix broken dtype inference when whitespace is in data
- PR #717 CSV reader: fix behavior when parsing a csv file with no data rows
- PR #724 CSV Reader: fix build issue due to parameter type mismatch in a std::max call
- PR #734 Prevents reading undefined memory in gpu_expand_mask_bits numba kernel
- PR #747 CSV Reader: fix an issue where CUDA allocations fail with some large input files
- PR #750 Fix race condition for handling NVStrings in CMake
- PR #719 Fix merge column ordering
- PR #770 Fix issue where RMM submodule pointed to wrong branch and pin other to correct branches
- PR #778 Fix hard coded ABI off setting
- PR #784 Update RMM submodule commit-ish and pip paths
- PR #794 Update `rmm::exec_policy` usage to fix segmentation faults when used as temprory allocator.
- PR #800 Point git submodules to branches of forks instead of exact commits


# cuDF 0.4.0 (05 Dec 2018)

## New Features

- PR #398 add pandas-compatible `DataFrame.shape()` and `Series.shape()`
- PR #394 New documentation feature "10 Minutes to cuDF"
- PR #361 CSV Reader: Add support for strings with delimiters

## Improvements

 - PR #436 Improvements for type_dispatcher and wrapper structs
 - PR #429 Add CHANGELOG.md (this file)
 - PR #266 use faster CUDA-accelerated DataFrame column/Series concatenation.
 - PR #379 new C++ `type_dispatcher` reduces code complexity in supporting many data types.
 - PR #349 Improve performance for creating columns from memoryview objects
 - PR #445 Update reductions to use type_dispatcher. Adds integer types support to sum_of_squares.
 - PR #448 Improve installation instructions in README.md
 - PR #456 Change default CMake build to Release, and added option for disabling compilation of tests

## Bug Fixes

 - PR #444 Fix csv_test CUDA too many resources requested fail.
 - PR #396 added missing output buffer in validity tests for groupbys.
 - PR #408 Dockerfile updates for source reorganization
 - PR #437 Add cffi to Dockerfile conda env, fixes "cannot import name 'librmm'"
 - PR #417 Fix `map_test` failure with CUDA 10
 - PR #414 Fix CMake installation include file paths
 - PR #418 Properly cast string dtypes to programmatic dtypes when instantiating columns
 - PR #427 Fix and tests for Concatenation illegal memory access with nulls


# cuDF 0.3.0 (23 Nov 2018)

## New Features

 - PR #336 CSV Reader string support

## Improvements

 - PR #354 source code refactored for better organization. CMake build system overhaul. Beginning of transition to Cython bindings.
 - PR #290 Add support for typecasting to/from datetime dtype
 - PR #323 Add handling pyarrow boolean arrays in input/out, add tests
 - PR #325 GDF_VALIDITY_UNSUPPORTED now returned for algorithms that don't support non-empty valid bitmasks
 - PR #381 Faster InputTooLarge Join test completes in ms rather than minutes.
 - PR #373 .gitignore improvements
 - PR #367 Doc cleanup & examples for DataFrame methods
 - PR #333 Add Rapids Memory Manager documentation
 - PR #321 Rapids Memory Manager adds file/line location logging and convenience macros
 - PR #334 Implement DataFrame `__copy__` and `__deepcopy__`
 - PR #271 Add NVTX ranges to pygdf
 - PR #311 Document system requirements for conda install

## Bug Fixes

 - PR #337 Retain index on `scale()` function
 - PR #344 Fix test failure due to PyArrow 0.11 Boolean handling
 - PR #364 Remove noexcept from managed_allocator;  CMakeLists fix for NVstrings
 - PR #357 Fix bug that made all series be considered booleans for indexing
 - PR #351 replace conda env configuration for developers
 - PRs #346 #360 Fix CSV reading of negative numbers
 - PR #342 Fix CMake to use conda-installed nvstrings
 - PR #341 Preserve categorical dtype after groupby aggregations
 - PR #315 ReadTheDocs build update to fix missing libcuda.so
 - PR #320 FIX out-of-bounds access error in reductions.cu
 - PR #319 Fix out-of-bounds memory access in libcudf count_valid_bits
 - PR #303 Fix printing empty dataframe


# cuDF 0.2.0 and cuDF 0.1.0

These were initial releases of cuDF based on previously separate pyGDF and libGDF libraries.<|MERGE_RESOLUTION|>--- conflicted
+++ resolved
@@ -159,12 +159,8 @@
 - PR #2527 Fix index and column input handling in dask_cudf read_parquet
 - PR #2466 Fix `dataframe.query` returning null rows erroneously
 - PR #2548 Orc reader: fix non-deterministic data decoding at chunk boundaries
-<<<<<<< HEAD
+- PR #2521 Fix casting datetimes from/to the same resolution
 - PR #2545 Fix MultiIndexes with datetime levels
-
-=======
-- PR #2521 Fix casting datetimes from/to the same resolution
->>>>>>> e12853f9
 
 # cuDF 0.8.0 (27 June 2019)
 
