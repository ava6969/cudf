--- conflicted
+++ resolved
@@ -24,14 +24,11 @@
 - PR #2802 Add `cudf::repeat()` and `cudf.Series.repeat()`
 - PR #2773 Add Fisher's unbiased kurtosis and skew for Series/DataFrame
 - PR #2748 Parquet Reader: Add option to specify loading of PANDAS index
-<<<<<<< HEAD
-- PR #2803 Added `edit_distance_matrix()` function to calculate pairwise edit distance for each string on a given nvstrings object.
-=======
 - PR #2807 Add scatter_by_map to DataFrame python API
 - PR #2836 Add nvstrings.code_points method
 - PR #2844 Add Series/DataFrame notnull
 - PR #2858 Add GTest type list utilities
->>>>>>> d910060a
+- PR #2803 Added `edit_distance_matrix()` function to calculate pairwise edit distance for each string on a given nvstrings object.
 
 ## Improvements
 
