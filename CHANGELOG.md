--- conflicted
+++ resolved
@@ -10,11 +10,8 @@
 - PR #1149 CSV Reader: Change convertStrToValue() functions to `__device__` only
 - PR #1238 Improve performance of the CUDA trie used in the CSV reader
 - PR #1278 Update CONTRIBUTING for new conda environment yml naming conventions
-<<<<<<< HEAD
+- PR #1284 Update docs version
 - PR #1282 Add Series and DataFrame.describe()
-=======
-- PR #1284 Update docs version
->>>>>>> 33c6d8f7
 
 ## Bug Fixes
 
