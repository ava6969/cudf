# cuDF 0.8.0 (Date TBD)

## New Features

- PR #1524 Add GPU-accelerated JSON Lines parser with limited feature set
- PR #1569 Add support for Json objects to the JSON Lines reader
- PR #1622 Add Series.loc
- PR #1654 Add cudf::apply_boolean_mask: faster replacement for gdf_apply_stencil
- PR #1487 cython gather/scatter
- PR #1310 Implemented the slice/split functionality.
- PR #1630 Add Python layer to the GPU-accelerated JSON reader
- PR #1745 Add rounding of numeric columns via Numba
- PR #1772 JSON reader: add support for BytesIO and StringIO input
- PR #1527 Support GDF_BOOL8 in readers and writers
- PR #1819 Logical operators (AND, OR, NOT) for libcudf and cuDF
- PR #1813 ORC Reader: Add support for stripe selection
- PR #1828 JSON Reader: add suport for bool8 columns
- PR #1665 Add the point-in-polygon GIS function
- PR #1863 Series and Dataframe methods for all and any
- PR #1921 Add additional formats for typecasting to/from strings
- PR #1807 Add Series.dropna()
<<<<<<< HEAD
- PR #1954 Add skip test argument to GPU build script
=======
- PR #1948 Add operator functions like `Series.add()` to DataFrame and Series
>>>>>>> a476ce95

## Improvements

- PR #1538 Replacing LesserRTTI with inequality_comparator
- PR #1703 C++: Added non-aggregating `insert` to `concurrent_unordered_map` with specializations to store pairs with a single atomicCAS when possible.
- PR #1422 C++: Added a RAII wrapper for CUDA streams
- PR #1701 Added `unique` method for stringColumns
- PR #1713 Add documentation for Dask-XGBoost
- PR #1666 CSV Reader: Improve performance for files with large number of columns
- PR #1725 Enable the ability to use a single column groupby as its own index
- PR #1759 Add an example showing simultaneous rolling averages to `apply_grouped` documentation
- PR #1746 C++: Remove unused code: `windowed_ops.cu`, `sorting.cu`, `hash_ops.cu`
- PR #1748 C++: Add `bool` nullability flag to `device_table` row operators
- PR #1767 Speed up Python unit tests
- PR #1770 Added build.sh script, updated CI scripts and documentation
- PR #1739 ORC Reader: Add more pytest coverage
- PR #1390 Added some basic utility functions for `gdf_column`'s
- PR #1791 Added general column comparison code for testing
- PR #1795 Add printing of git submodule info to `print_env.sh`
- PR #1796 Removing old sort based group by code and gdf_filter
- PR #1811 Added funtions for copying/allocating `cudf::table`s
- PR #1838 Improve columnops.column_empty so that it returns typed columns instead of a generic Column
- PR #1890 Add utils.get_dummies- a pandas-like wrapper around one_hot-encoding
- PR #1823 CSV Reader: default the column type to string for empty dataframes
- PR #1827 Create bindings for scalar-vector binops, and update one_hot_encoding to use them
- PR #1817 Operators now support different sized dataframes as long as they don't share different sized columns
- PR #1858 Add `std::initializer_list` constructor to `column_wrapper`
- PR #1846 C++ type-erased gdf_equal_columns test util; fix gdf_equal_columns logic error
- PR #1390 Added some basic utility functions for `gdf_column`s
- PR #1391 Tidy up bit-resolution-operation and bitmask class code
- PR #1882 Add iloc functionality to MultiIndex dataframes
- PR #1884 Rolling windows: general enhancements and better coverage for unit tests
- PR #1886 support GDF_STRING_CATEGORY columns in apply_boolean_mask, drop_nulls and other libcudf functions
- PR #1896 Improve performance of groupby with levels specified in dask-cudf
- PR #1859 Convert read_json into a C++ API
- PR #1919 Rename libcudf namespace gdf to namespace cudf
- PR #1850 Support left_on and right_on for DataFrame merge operator
- PR #1930 Specialize constructor for `cudf::bool8` to cast argument to `bool`
- PR #1952 consolidate libcudf public API headers in include/cudf
- PR #1949 Improved selection with boolmask using libcudf `apply_boolean_mask`
- PR #1956 Add support for nulls in `query()`
- PR #1973 Update `std::tuple` to `std::pair` in top-most libcudf APIs and C++ transition guide


## Bug Fixes

- PR #1465 Fix for test_orc.py and test_sparse_df.py test failures
- PR #1583 Fix underlying issue in `as_index()` that was causing `Series.quantile()` to fail
- PR #1680 Add errors= keyword to drop() to fix cudf-dask bug
- PR #1651 Fix `query` function on empty dataframe
- PR #1616 Fix CategoricalColumn to access categories by index instead of iteration
- PR #1660 Fix bug in `loc` when indexing with a column name (a string)
- PR #1683 ORC reader: fix timestamp conversion to UTC
- PR #1613 Improve CategoricalColumn.fillna(-1) performance
- PR #1642 Fix failure of CSV_TEST gdf_csv_test.SkiprowsNrows on multiuser systems
- PR #1709 Fix handling of `datetime64[ms]` in `dataframe.select_dtypes`
- PR #1704 CSV Reader: Add support for the plus sign in number fields
- PR #1687 CSV reader: return an empty dataframe for zero size input
- PR #1757 Concatenating columns with null columns
- PR #1755 Add col_level keyword argument to melt
- PR #1758 Fix df.set_index() when setting index from an empty column
- PR #1749 ORC reader: fix long strings of NULL values resulting in incorrect data
- PR #1742 Parquet Reader: Fix index column name to match PANDAS compat
- PR #1782 Update libcudf doc version
- PR #1783 Update conda dependencies
- PR #1786 Maintain the original series name in series.unique output
- PR #1760 CSV Reader: fix segfault when dtype list only includes columns from usecols list
- PR #1831 build.sh: Assuming python is in PATH instead of using PYTHON env var
- PR #1839 Raise an error instead of segfaulting when transposing a DataFrame with StringColumns
- PR #1840 Retain index correctly during merge left_on right_on
- PR #1825 cuDF: Multiaggregation Groupby Failures
- PR #1789 CSV Reader: Fix missing support for specifying `int8` and `int16` dtypes
- PR #1857 Cython Bindings: Handle `bool` columns while calling `column_view_from_NDArrays`
- PR #1849 Allow DataFrame support methods to pass arguments to the methods
- PR #1847 Fixed #1375 by moving the nvstring check into the wrapper function
- PR #1864 Fixing cudf reduction for POWER platform
- PR #1869 Parquet reader: fix Dask timestamps not matching with Pandas (convert to milliseconds)
- PR #1876 add dtype=bool for `any`, `all` to treat integer column correctly
- PR #1875 CSV reader: take NaN values into account in dtype detection
- PR #1873 Add column dtype checking for the all/any methods
- PR #1902 Bug with string iteration in _apply_basic_agg
- PR #1887 Fix for initialization issue in pq_read_arg,orc_read_arg
- PR #1867 JSON reader: add support for null/empty fields, including the 'null' literal
- PR #1891 Fix bug #1750 in string column comparison
- PR #1909 Support of `to_pandas()` of boolean series with null values
- PR #1923 Use prefix removal when two aggs are called on a SeriesGroupBy
- PR #1914 Zero initialize gdf_column local variables
- PR #1966 Ignore index fix in series append
- PR #1967 Compute index __sizeof__ only once for DataFrame __sizeof__
- PR #1982 Fixes incorrect index name after join operation


# cudf 0.7.2 (16 May 2019)

## New Features

- PR #1735 Added overload for atomicAdd on int64. Streamlined implementation of custom atomic overloads.
- PR #1741 Add MultiIndex concatenation


## Bug Fixes

- PR #1718 Fix issue with SeriesGroupBy MultiIndex in dask-cudf
- PR #1734 Python: fix performance regression for groupby count() aggregations
- PR #1768 Cython: fix handling read only schema buffers in gpuarrow reader


# cudf 0.7.1 (11 May 2019)

## New Features

- PR #1702 Lazy load MultiIndex to return groupby performance to near optimal.

## Bug Fixes

- PR #1708 Fix handling of `datetime64[ms]` in `dataframe.select_dtypes`


# cuDF 0.7.0 (10 May 2019)

## New Features

- PR #982 Implement gdf_group_by_without_aggregations and gdf_unique_indices functions
- PR #1142 Add `GDF_BOOL` column type
- PR #1194 Implement overloads for CUDA atomic operations
- PR #1292 Implemented Bitwise binary ops AND, OR, XOR (&, |, ^)
- PR #1235 Add GPU-accelerated Parquet Reader
- PR #1335 Added local_dict arg in `DataFrame.query()`.
- PR #1282 Add Series and DataFrame.describe()
- PR #1356 Rolling windows
- PR #1381 Add DataFrame._get_numeric_data
- PR #1388 Add CODEOWNERS file to auto-request reviews based on where changes are made
- PR #1396 Add DataFrame.drop method
- PR #1413 Add DataFrame.melt method
- PR #1412 Add DataFrame.pop()
- PR #1419 Initial CSV writer function
- PR #1441 Add Series level cumulative ops (cumsum, cummin, cummax, cumprod)
- PR #1420 Add script to build and test on a local gpuCI image
- PR #1440 Add DatetimeColumn.min(), DatetimeColumn.max()
- PR #1455 Add Series.Shift via Numba kernel
- PR #1441 Add Series level cumulative ops (cumsum, cummin, cummax, cumprod)
- PR #1461 Add Python coverage test to gpu build
- PR #1445 Parquet Reader: Add selective reading of rows and row group
- PR #1532 Parquet Reader: Add support for INT96 timestamps
- PR #1516 Add Series and DataFrame.ndim
- PR #1556 Add libcudf C++ transition guide
- PR #1466 Add GPU-accelerated ORC Reader
- PR #1565 Add build script for nightly doc builds
- PR #1508 Add Series isna, isnull, and notna
- PR #1456 Add Series.diff() via Numba kernel
- PR #1588 Add Index `astype` typecasting
- PR #1301 MultiIndex support
- PR #1599 Level keyword supported in groupby
- PR #929 Add support operations to dataframe
- PR #1609 Groupby accept list of Series
- PR #1658 Support `group_keys=True` keyword in groupby method

## Improvements

- PR #1531 Refactor closures as private functions in gpuarrow
- PR #1404 Parquet reader page data decoding speedup
- PR #1076 Use `type_dispatcher` in join, quantiles, filter, segmented sort, radix sort and hash_groupby
- PR #1202 Simplify README.md
- PR #1149 CSV Reader: Change convertStrToValue() functions to `__device__` only
- PR #1238 Improve performance of the CUDA trie used in the CSV reader
- PR #1278 Update CONTRIBUTING for new conda environment yml naming conventions
- PR #1163 Refactored UnaryOps. Reduced API to two functions: `gdf_unary_math` and `gdf_cast`. Added `abs`, `-`, and `~` ops. Changed bindings to Cython
- PR #1284 Update docs version
- PR #1287 add exclude argument to cudf.select_dtype function
- PR #1286 Refactor some of the CSV Reader kernels into generic utility functions
- PR #1291 fillna in `Series.to_gpu_array()` and `Series.to_array()` can accept the scalar too now.
- PR #1005 generic `reduction` and `scan` support
- PR #1349 Replace modernGPU sort join with thrust.
- PR #1363 Add a dataframe.mean(...) that raises NotImplementedError to satisfy `dask.dataframe.utils.is_dataframe_like`
- PR #1319 CSV Reader: Use column wrapper for gdf_column output alloc/dealloc
- PR #1376 Change series quantile default to linear
- PR #1399 Replace CFFI bindings for NVTX functions with Cython bindings
- PR #1389 Refactored `set_null_count()`
- PR #1386 Added macros `GDF_TRY()`, `CUDF_TRY()` and `ASSERT_CUDF_SUCCEEDED()`
- PR #1435 Rework CMake and conda recipes to depend on installed libraries
- PR #1391 Tidy up bit-resolution-operation and bitmask class code
- PR #1439 Add cmake variable to enable compiling CUDA code with -lineinfo
- PR #1462 Add ability to read parquet files from arrow::io::RandomAccessFile
- PR #1453 Convert CSV Reader CFFI to Cython
- PR #1479 Convert Parquet Reader CFFI to Cython
- PR #1397 Add a utility function for producing an overflow-safe kernel launch grid configuration
- PR #1382 Add GPU parsing of nested brackets to cuIO parsing utilities
- PR #1481 Add cudf::table constructor to allocate a set of `gdf_column`s
- PR #1484 Convert GroupBy CFFI to Cython
- PR #1463 Allow and default melt keyword argument var_name to be None
- PR #1486 Parquet Reader: Use device_buffer rather than device_ptr
- PR #1525 Add cudatoolkit conda dependency
- PR #1520 Renamed `src/dataframe` to `src/table` and moved `table.hpp`. Made `types.hpp` to be type declarations only.
- PR #1492 Convert transpose CFFI to Cython
- PR #1495 Convert binary and unary ops CFFI to Cython
- PR #1503 Convert sorting and hashing ops CFFI to Cython
- PR #1522 Use latest release version in update-version CI script
- PR #1533 Remove stale join CFFI, fix memory leaks in join Cython
- PR #1521 Added `row_bitmask` to compute bitmask for rows of a table. Merged `valids_ops.cu` and `bitmask_ops.cu`
- PR #1553 Overload `hash_row` to avoid using intial hash values. Updated `gdf_hash` to select between overloads
- PR #1585 Updated `cudf::table` to maintain own copy of wrapped `gdf_column*`s
- PR #1559 Add `except +` to all Cython function definitions to catch C++ exceptions properly
- PR #1617 `has_nulls` and `column_dtypes` for `cudf::table`
- PR #1590 Remove CFFI from the build / install process entirely
- PR #1536 Convert gpuarrow CFFI to Cython
- PR #1655 Add `Column._pointer` as a way to access underlying `gdf_column*` of a `Column`
- PR #1655 Update readme conda install instructions for cudf version 0.6 and 0.7


## Bug Fixes

- PR #1233 Fix dtypes issue while adding the column to `str` dataframe.
- PR #1254 CSV Reader: fix data type detection for floating-point numbers in scientific notation
- PR #1289 Fix looping over each value instead of each category in concatenation
- PR #1293 Fix Inaccurate error message in join.pyx
- PR #1308 Add atomicCAS overload for `int8_t`, `int16_t`
- PR #1317 Fix catch polymorphic exception by reference in ipc.cu
- PR #1325 Fix dtype of null bitmasks to int8
- PR #1326 Update build documentation to use -DCMAKE_CXX11_ABI=ON
- PR #1334 Add "na_position" argument to CategoricalColumn sort_by_values
- PR #1321 Fix out of bounds warning when checking Bzip2 header
- PR #1359 Add atomicAnd/Or/Xor for integers
- PR #1354 Fix `fillna()` behaviour when replacing values with different dtypes
- PR #1347 Fixed core dump issue while passing dict_dtypes without column names in `cudf.read_csv()`
- PR #1379 Fixed build failure caused due to error: 'col_dtype' may be used uninitialized
- PR #1392 Update cudf Dockerfile and package_versions.sh
- PR #1385 Added INT8 type to `_schema_to_dtype` for use in GpuArrowReader
- PR #1393 Fixed a bug in `gdf_count_nonzero_mask()` for the case of 0 bits to count
- PR #1395 Update CONTRIBUTING to use the environment variable CUDF_HOME
- PR #1416 Fix bug at gdf_quantile_exact and gdf_quantile_appox
- PR #1421 Fix remove creation of series multiple times during `add_column()`
- PR #1405 CSV Reader: Fix memory leaks on read_csv() failure
- PR #1328 Fix CategoricalColumn to_arrow() null mask
- PR #1433 Fix NVStrings/categories includes
- PR #1432 Update NVStrings to 0.7.* to coincide with 0.7 development
- PR #1483 Modify CSV reader to avoid cropping blank quoted characters in non-string fields
- PR #1446 Merge 1275 hotfix from master into branch-0.7
- PR #1447 Fix legacy groupby apply docstring
- PR #1451 Fix hash join estimated result size is not correct
- PR #1454 Fix local build script improperly change directory permissions
- PR #1490 Require Dask 1.1.0+ for `is_dataframe_like` test or skip otherwise.
- PR #1491 Use more specific directories & groups in CODEOWNERS
- PR #1497 Fix Thrust issue on CentOS caused by missing default constructor of host_vector elements
- PR #1498 Add missing include guard to device_atomics.cuh and separated DEVICE_ATOMICS_TEST
- PR #1506 Fix csv-write call to updated NVStrings method
- PR #1510 Added nvstrings `fillna()` function
- PR #1507 Parquet Reader: Default string data to GDF_STRING
- PR #1535 Fix doc issue to ensure correct labelling of cudf.series
- PR #1537 Fix `undefined reference` link error in HashPartitionTest
- PR #1548 Fix ci/local/build.sh README from using an incorrect image example
- PR #1551 CSV Reader: Fix integer column name indexing
- PR #1586 Fix broken `scalar_wrapper::operator==`
- PR #1591 ORC/Parquet Reader: Fix missing import for FileNotFoundError exception
- PR #1573 Parquet Reader: Fix crash due to clash with ORC reader datasource
- PR #1607 Revert change of `column.to_dense_buffer` always return by copy for performance concerns
- PR #1618 ORC reader: fix assert & data output when nrows/skiprows isn't aligned to stripe boundaries
- PR #1631 Fix failure of TYPES_TEST on some gcc-7 based systems.
- PR #1641 CSV Reader: Fix skip_blank_lines behavior with Windows line terminators (\r\n)
- PR #1648 ORC reader: fix non-deterministic output when skiprows is non-zero
- PR #1676 Fix groupby `as_index` behaviour with `MultiIndex`
- PR #1659 Fix bug caused by empty groupbys and multiindex slicing throwing exceptions
- PR #1656 Correct Groupby failure in dask when un-aggregable columns are left in dataframe.
- PR #1689 Fix groupby performance regression
- PR #1694 Add Cython as a runtime dependency since it's required in `setup.py`


# cuDF 0.6.1 (25 Mar 2019)

## Bug Fixes

- PR #1275 Fix CentOS exception in DataFrame.hash_partition from using value "returned" by a void function


# cuDF 0.6.0 (22 Mar 2019)

## New Features

- PR #760 Raise `FileNotFoundError` instead of `GDF_FILE_ERROR` in `read_csv` if the file does not exist
- PR #539 Add Python bindings for replace function
- PR #823 Add Doxygen configuration to enable building HTML documentation for libcudf C/C++ API
- PR #807 CSV Reader: Add byte_range parameter to specify the range in the input file to be read
- PR #857 Add Tail method for Series/DataFrame and update Head method to use iloc
- PR #858 Add series feature hashing support
- PR #871 CSV Reader: Add support for NA values, including user specified strings
- PR #893 Adds PyArrow based parquet readers / writers to Python, fix category dtype handling, fix arrow ingest buffer size issues
- PR #867 CSV Reader: Add support for ignoring blank lines and comment lines
- PR #887 Add Series digitize method
- PR #895 Add Series groupby
- PR #898 Add DataFrame.groupby(level=0) support
- PR #920 Add feather, JSON, HDF5 readers / writers from PyArrow / Pandas
- PR #888 CSV Reader: Add prefix parameter for column names, used when parsing without a header
- PR #913 Add DLPack support: convert between cuDF DataFrame and DLTensor
- PR #939 Add ORC reader from PyArrow
- PR #918 Add Series.groupby(level=0) support
- PR #906 Add binary and comparison ops to DataFrame
- PR #958 Support unary and binary ops on indexes
- PR #964 Add `rename` method to `DataFrame`, `Series`, and `Index`
- PR #985 Add `Series.to_frame` method
- PR #985 Add `drop=` keyword to reset_index method
- PR #994 Remove references to pygdf
- PR #990 Add external series groupby support
- PR #988 Add top-level merge function to cuDF
- PR #992 Add comparison binaryops to DateTime columns
- PR #996 Replace relative path imports with absolute paths in tests
- PR #995 CSV Reader: Add index_col parameter to specify the column name or index to be used as row labels
- PR #1004 Add `from_gpu_matrix` method to DataFrame
- PR #997 Add property index setter
- PR #1007 Replace relative path imports with absolute paths in cudf
- PR #1013 select columns with df.columns
- PR #1016 Rename Series.unique_count() to nunique() to match pandas API
- PR #947 Prefixsum to handle nulls and float types
- PR #1029 Remove rest of relative path imports
- PR #1021 Add filtered selection with assignment for Dataframes
- PR #872 Adding NVCategory support to cudf apis
- PR #1052 Add left/right_index and left/right_on keywords to merge
- PR #1091 Add `indicator=` and `suffixes=` keywords to merge
- PR #1107 Add unsupported keywords to Series.fillna
- PR #1032 Add string support to cuDF python
- PR #1136 Removed `gdf_concat`
- PR #1153 Added function for getting the padded allocation size for valid bitmask
- PR #1148 Add cudf.sqrt for dataframes and Series
- PR #1159 Add Python bindings for libcudf dlpack functions
- PR #1155 Add __array_ufunc__ for DataFrame and Series for sqrt
- PR #1168 to_frame for series accepts a name argument


## Improvements

- PR #1218 Add dask-cudf page to API docs
- PR #892 Add support for heterogeneous types in binary ops with JIT
- PR #730 Improve performance of `gdf_table` constructor
- PR #561 Add Doxygen style comments to Join CUDA functions
- PR #813 unified libcudf API functions by replacing gpu_ with gdf_
- PR #822 Add support for `__cuda_array_interface__` for ingest
- PR #756 Consolidate common helper functions from unordered map and multimap
- PR #753 Improve performance of groupby sum and average, especially for cases with few groups.
- PR #836 Add ingest support for arrow chunked arrays in Column, Series, DataFrame creation
- PR #763 Format doxygen comments for csv_read_arg struct
- PR #532 CSV Reader: Use type dispatcher instead of switch block
- PR #694 Unit test utilities improvements
- PR #878 Add better indexing to Groupby
- PR #554 Add `empty` method and `is_monotonic` attribute to `Index`
- PR #1040 Fixed up Doxygen comment tags
- PR #909 CSV Reader: Avoid host->device->host copy for header row data
- PR #916 Improved unit testing and error checking for `gdf_column_concat`
- PR #941 Replace `numpy` call in `Series.hash_encode` with `numba`
- PR #942 Added increment/decrement operators for wrapper types
- PR #943 Updated `count_nonzero_mask` to return `num_rows` when the mask is null
- PR #952 Added trait to map C++ type to `gdf_dtype`
- PR #966 Updated RMM submodule.
- PR #998 Add IO reader/writer modules to API docs, fix for missing cudf.Series docs
- PR #1017 concatenate along columns for Series and DataFrames
- PR #1002 Support indexing a dataframe with another boolean dataframe
- PR #1018 Better concatenation for Series and Dataframes
- PR #1036 Use Numpydoc style docstrings
- PR #1047 Adding gdf_dtype_extra_info to gdf_column_view_augmented
- PR #1054 Added default ctor to SerialTrieNode to overcome Thrust issue in CentOS7 + CUDA10
- PR #1024 CSV Reader: Add support for hexadecimal integers in integral-type columns
- PR #1033 Update `fillna()` to use libcudf function `gdf_replace_nulls`
- PR #1066 Added inplace assignment for columns and select_dtypes for dataframes
- PR #1026 CSV Reader: Change the meaning and type of the quoting parameter to match Pandas
- PR #1100 Adds `CUDF_EXPECTS` error-checking macro
- PR #1092 Fix select_dtype docstring
- PR #1111 Added cudf::table
- PR #1108 Sorting for datetime columns
- PR #1120 Return a `Series` (not a `Column`) from `Series.cat.set_categories()`
- PR #1128 CSV Reader: The last data row does not need to be line terminated
- PR #1183 Bump Arrow version to 0.12.1
- PR #1208 Default to CXX11_ABI=ON
- PR #1252 Fix NVStrings dependencies for cuda 9.2 and 10.0

## Bug Fixes

- PR #821 Fix flake8 issues revealed by flake8 update
- PR #808 Resolved renamed `d_columns_valids` variable name
- PR #820 CSV Reader: fix the issue where reader adds additional rows when file uses \r\n as a line terminator
- PR #780 CSV Reader: Fix scientific notation parsing and null values for empty quotes
- PR #815 CSV Reader: Fix data parsing when tabs are present in the input CSV file
- PR #850 Fix bug where left joins where the left df has 0 rows causes a crash
- PR #861 Fix memory leak by preserving the boolean mask index
- PR #875 Handle unnamed indexes in to/from arrow functions
- PR #877 Fix ingest of 1 row arrow tables in from arrow function
- PR #876 Added missing `<type_traits>` include
- PR #889 Deleted test_rmm.py which has now moved to RMM repo
- PR #866 Merge v0.5.1 numpy ABI hotfix into 0.6
- PR #917 value_counts return int type on empty columns
- PR #611 Renamed `gdf_reduce_optimal_output_size()` -> `gdf_reduction_get_intermediate_output_size()`
- PR #923 fix index for negative slicing for cudf dataframe and series
- PR #927 CSV Reader: Fix category GDF_CATEGORY hashes not being computed properly
- PR #921 CSV Reader: Fix parsing errors with delim_whitespace, quotations in the header row, unnamed columns
- PR #933 Fix handling objects of all nulls in series creation
- PR #940 CSV Reader: Fix an issue where the last data row is missing when using byte_range
- PR #945 CSV Reader: Fix incorrect datetime64 when milliseconds or space separator are used
- PR #959 Groupby: Problem with column name lookup
- PR #950 Converting dataframe/recarry with non-contiguous arrays
- PR #963 CSV Reader: Fix another issue with missing data rows when using byte_range
- PR #999 Fix 0 sized kernel launches and empty sort_index exception
- PR #993 Fix dtype in selecting 0 rows from objects
- PR #1009 Fix performance regression in `to_pandas` method on DataFrame
- PR #1008 Remove custom dask communication approach
- PR #1001 CSV Reader: Fix a memory access error when reading a large (>2GB) file with date columns
- PR #1019 Binary Ops: Fix error when one input column has null mask but other doesn't
- PR #1014 CSV Reader: Fix false positives in bool value detection
- PR #1034 CSV Reader: Fix parsing floating point precision and leading zero exponents
- PR #1044 CSV Reader: Fix a segfault when byte range aligns with a page
- PR #1058 Added support for `DataFrame.loc[scalar]`
- PR #1060 Fix column creation with all valid nan values
- PR #1073 CSV Reader: Fix an issue where a column name includes the return character
- PR #1090 Updating Doxygen Comments
- PR #1080 Fix dtypes returned from loc / iloc because of lists
- PR #1102 CSV Reader: Minor fixes and memory usage improvements
- PR #1174: Fix release script typo
- PR #1137 Add prebuild script for CI
- PR #1118 Enhanced the `DataFrame.from_records()` feature
- PR #1129 Fix join performance with index parameter from using numpy array
- PR #1145 Issue with .agg call on multi-column dataframes
- PR #908 Some testing code cleanup
- PR #1167 Fix issue with null_count not being set after inplace fillna()
- PR #1184 Fix iloc performance regression
- PR #1185 Support left_on/right_on and also on=str in merge
- PR #1200 Fix allocating bitmasks with numba instead of rmm in allocate_mask function
- PR #1213 Fix bug with csv reader requesting subset of columns using wrong datatype
- PR #1223 gpuCI: Fix label on rapidsai channel on gpu build scripts
- PR #1242 Add explicit Thrust exec policy to fix NVCATEGORY_TEST segfault on some platforms
- PR #1246 Fix categorical tests that failed due to bad implicit type conversion
- PR #1255 Fix overwriting conda package main label uploads
- PR #1259 Add dlpack includes to pip build


# cuDF 0.5.1 (05 Feb 2019)

## Bug Fixes

- PR #842 Avoid using numpy via cimport to prevent ABI issues in Cython compilation


# cuDF 0.5.0 (28 Jan 2019)

## New Features

- PR #722 Add bzip2 decompression support to `read_csv()`
- PR #693 add ZLIB-based GZIP/ZIP support to `read_csv_strings()`
- PR #411 added null support to gdf_order_by (new API) and cudf_table::sort
- PR #525 Added GitHub Issue templates for bugs, documentation, new features, and questions
- PR #501 CSV Reader: Add support for user-specified decimal point and thousands separator to read_csv_strings()
- PR #455 CSV Reader: Add support for user-specified decimal point and thousands separator to read_csv()
- PR #439 add `DataFrame.drop` method similar to pandas
- PR #356 add `DataFrame.transpose` method and `DataFrame.T` property similar to pandas
- PR #505 CSV Reader: Add support for user-specified boolean values
- PR #350 Implemented Series replace function
- PR #490 Added print_env.sh script to gather relevant environment details when reporting cuDF issues
- PR #474 add ZLIB-based GZIP/ZIP support to `read_csv()`
- PR #547 Added melt similar to `pandas.melt()`
- PR #491 Add CI test script to check for updates to CHANGELOG.md in PRs
- PR #550 Add CI test script to check for style issues in PRs
- PR #558 Add CI scripts for cpu-based conda and gpu-based test builds
- PR #524 Add Boolean Indexing
- PR #564 Update python `sort_values` method to use updated libcudf `gdf_order_by` API
- PR #509 CSV Reader: Input CSV file can now be passed in as a text or a binary buffer
- PR #607 Add `__iter__` and iteritems to DataFrame class
- PR #643 added a new api gdf_replace_nulls that allows a user to replace nulls in a column

## Improvements

- PR #426 Removed sort-based groupby and refactored existing groupby APIs. Also improves C++/CUDA compile time.
- PR #461 Add `CUDF_HOME` variable in README.md to replace relative pathing.
- PR #472 RMM: Created centralized rmm::device_vector alias and rmm::exec_policy
- PR #500 Improved the concurrent hash map class to support partitioned (multi-pass) hash table building.
- PR #454 Improve CSV reader docs and examples
- PR #465 Added templated C++ API for RMM to avoid explicit cast to `void**`
- PR #513 `.gitignore` tweaks
- PR #521 Add `assert_eq` function for testing
- PR #502 Simplify Dockerfile for local dev, eliminate old conda/pip envs
- PR #549 Adds `-rdynamic` compiler flag to nvcc for Debug builds
- PR #472 RMM: Created centralized rmm::device_vector alias and rmm::exec_policy
- PR #577 Added external C++ API for scatter/gather functions
- PR #500 Improved the concurrent hash map class to support partitioned (multi-pass) hash table building
- PR #583 Updated `gdf_size_type` to `int`
- PR #500 Improved the concurrent hash map class to support partitioned (multi-pass) hash table building
- PR #617 Added .dockerignore file. Prevents adding stale cmake cache files to the docker container
- PR #658 Reduced `JOIN_TEST` time by isolating overflow test of hash table size computation
- PR #664 Added Debuging instructions to README
- PR #651 Remove noqa marks in `__init__.py` files
- PR #671 CSV Reader: uncompressed buffer input can be parsed without explicitly specifying compression as None
- PR #684 Make RMM a submodule
- PR #718 Ensure sum, product, min, max methods pandas compatibility on empty datasets
- PR #720 Refactored Index classes to make them more Pandas-like, added CategoricalIndex
- PR #749 Improve to_arrow and from_arrow Pandas compatibility
- PR #766 Remove TravisCI references, remove unused variables from CMake, fix ARROW_VERSION in Cmake
- PR #773 Add build-args back to Dockerfile and handle dependencies based on environment yml file
- PR #781 Move thirdparty submodules to root and symlink in /cpp
- PR #843 Fix broken cudf/python API examples, add new methods to the API index

## Bug Fixes

- PR #569 CSV Reader: Fix days being off-by-one when parsing some dates
- PR #531 CSV Reader: Fix incorrect parsing of quoted numbers
- PR #465 Added templated C++ API for RMM to avoid explicit cast to `void**`
- PR #473 Added missing <random> include
- PR #478 CSV Reader: Add api support for auto column detection, header, mangle_dupe_cols, usecols
- PR #495 Updated README to correct where cffi pytest should be executed
- PR #501 Fix the intermittent segfault caused by the `thousands` and `compression` parameters in the csv reader
- PR #502 Simplify Dockerfile for local dev, eliminate old conda/pip envs
- PR #512 fix bug for `on` parameter in `DataFrame.merge` to allow for None or single column name
- PR #511 Updated python/cudf/bindings/join.pyx to fix cudf merge printing out dtypes
- PR #513 `.gitignore` tweaks
- PR #521 Add `assert_eq` function for testing
- PR #537 Fix CMAKE_CUDA_STANDARD_REQURIED typo in CMakeLists.txt
- PR #447 Fix silent failure in initializing DataFrame from generator
- PR #545 Temporarily disable csv reader thousands test to prevent segfault (test re-enabled in PR #501)
- PR #559 Fix Assertion error while using `applymap` to change the output dtype
- PR #575 Update `print_env.sh` script to better handle missing commands
- PR #612 Prevent an exception from occuring with true division on integer series.
- PR #630 Fix deprecation warning for `pd.core.common.is_categorical_dtype`
- PR #622 Fix Series.append() behaviour when appending values with different numeric dtype
- PR #603 Fix error while creating an empty column using None.
- PR #673 Fix array of strings not being caught in from_pandas
- PR #644 Fix return type and column support of dataframe.quantile()
- PR #634 Fix create `DataFrame.from_pandas()` with numeric column names
- PR #654 Add resolution check for GDF_TIMESTAMP in Join
- PR #648 Enforce one-to-one copy required when using `numba>=0.42.0`
- PR #645 Fix cmake build type handling not setting debug options when CMAKE_BUILD_TYPE=="Debug"
- PR #669 Fix GIL deadlock when launching multiple python threads that make Cython calls
- PR #665 Reworked the hash map to add a way to report the destination partition for a key
- PR #670 CMAKE: Fix env include path taking precedence over libcudf source headers
- PR #674 Check for gdf supported column types
- PR #677 Fix 'gdf_csv_test_Dates' gtest failure due to missing nrows parameter
- PR #604 Fix the parsing errors while reading a csv file using `sep` instead of `delimiter`.
- PR #686 Fix converting nulls to NaT values when converting Series to Pandas/Numpy
- PR #689 CSV Reader: Fix behavior with skiprows+header to match pandas implementation
- PR #691 Fixes Join on empty input DFs
- PR #706 CSV Reader: Fix broken dtype inference when whitespace is in data
- PR #717 CSV reader: fix behavior when parsing a csv file with no data rows
- PR #724 CSV Reader: fix build issue due to parameter type mismatch in a std::max call
- PR #734 Prevents reading undefined memory in gpu_expand_mask_bits numba kernel
- PR #747 CSV Reader: fix an issue where CUDA allocations fail with some large input files
- PR #750 Fix race condition for handling NVStrings in CMake
- PR #719 Fix merge column ordering
- PR #770 Fix issue where RMM submodule pointed to wrong branch and pin other to correct branches
- PR #778 Fix hard coded ABI off setting
- PR #784 Update RMM submodule commit-ish and pip paths
- PR #794 Update `rmm::exec_policy` usage to fix segmentation faults when used as temprory allocator.
- PR #800 Point git submodules to branches of forks instead of exact commits


# cuDF 0.4.0 (05 Dec 2018)

## New Features

- PR #398 add pandas-compatible `DataFrame.shape()` and `Series.shape()`
- PR #394 New documentation feature "10 Minutes to cuDF"
- PR #361 CSV Reader: Add support for strings with delimiters

## Improvements

 - PR #436 Improvements for type_dispatcher and wrapper structs
 - PR #429 Add CHANGELOG.md (this file)
 - PR #266 use faster CUDA-accelerated DataFrame column/Series concatenation.
 - PR #379 new C++ `type_dispatcher` reduces code complexity in supporting many data types.
 - PR #349 Improve performance for creating columns from memoryview objects
 - PR #445 Update reductions to use type_dispatcher. Adds integer types support to sum_of_squares.
 - PR #448 Improve installation instructions in README.md
 - PR #456 Change default CMake build to Release, and added option for disabling compilation of tests

## Bug Fixes

 - PR #444 Fix csv_test CUDA too many resources requested fail.
 - PR #396 added missing output buffer in validity tests for groupbys.
 - PR #408 Dockerfile updates for source reorganization
 - PR #437 Add cffi to Dockerfile conda env, fixes "cannot import name 'librmm'"
 - PR #417 Fix `map_test` failure with CUDA 10
 - PR #414 Fix CMake installation include file paths
 - PR #418 Properly cast string dtypes to programmatic dtypes when instantiating columns
 - PR #427 Fix and tests for Concatenation illegal memory access with nulls


# cuDF 0.3.0 (23 Nov 2018)

## New Features

 - PR #336 CSV Reader string support

## Improvements

 - PR #354 source code refactored for better organization. CMake build system overhaul. Beginning of transition to Cython bindings.
 - PR #290 Add support for typecasting to/from datetime dtype
 - PR #323 Add handling pyarrow boolean arrays in input/out, add tests
 - PR #325 GDF_VALIDITY_UNSUPPORTED now returned for algorithms that don't support non-empty valid bitmasks
 - PR #381 Faster InputTooLarge Join test completes in ms rather than minutes.
 - PR #373 .gitignore improvements
 - PR #367 Doc cleanup & examples for DataFrame methods
 - PR #333 Add Rapids Memory Manager documentation
 - PR #321 Rapids Memory Manager adds file/line location logging and convenience macros
 - PR #334 Implement DataFrame `__copy__` and `__deepcopy__`
 - PR #271 Add NVTX ranges to pygdf
 - PR #311 Document system requirements for conda install

## Bug Fixes

 - PR #337 Retain index on `scale()` function
 - PR #344 Fix test failure due to PyArrow 0.11 Boolean handling
 - PR #364 Remove noexcept from managed_allocator;  CMakeLists fix for NVstrings
 - PR #357 Fix bug that made all series be considered booleans for indexing
 - PR #351 replace conda env configuration for developers
 - PRs #346 #360 Fix CSV reading of negative numbers
 - PR #342 Fix CMake to use conda-installed nvstrings
 - PR #341 Preserve categorical dtype after groupby aggregations
 - PR #315 ReadTheDocs build update to fix missing libcuda.so
 - PR #320 FIX out-of-bounds access error in reductions.cu
 - PR #319 Fix out-of-bounds memory access in libcudf count_valid_bits
 - PR #303 Fix printing empty dataframe


# cuDF 0.2.0 and cuDF 0.1.0

These were initial releases of cuDF based on previously separate pyGDF and libGDF libraries.<|MERGE_RESOLUTION|>--- conflicted
+++ resolved
@@ -19,11 +19,9 @@
 - PR #1863 Series and Dataframe methods for all and any
 - PR #1921 Add additional formats for typecasting to/from strings
 - PR #1807 Add Series.dropna()
-<<<<<<< HEAD
+- PR #1948 Add operator functions like `Series.add()` to DataFrame and Series
 - PR #1954 Add skip test argument to GPU build script
-=======
-- PR #1948 Add operator functions like `Series.add()` to DataFrame and Series
->>>>>>> a476ce95
+
 
 ## Improvements
 
