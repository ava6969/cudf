--- conflicted
+++ resolved
@@ -9,11 +9,8 @@
 
 ## Improvements
 
-<<<<<<< HEAD
 - PR #1701 Added `unique` method for stringColumns
-=======
 - PR #1713 Add documentation for Dask-XGBoost
->>>>>>> f24ac933
 
 ## Bug Fixes
 
