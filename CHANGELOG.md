--- conflicted
+++ resolved
@@ -50,11 +50,8 @@
 - PR #3891 Port NVStrings (r)split_record to contiguous_(r)split_record
 - PR #4072 Allow round_robin_partition to single partition
 - PR #4064 Add cudaGetDeviceCount to JNI layer
-<<<<<<< HEAD
 - PR #3716 Update cudf.to_parquet to use new GPU accelerated Parquet writer
-=======
 - PR #4083 Use two partitions in test_groupby_multiindex_reset_index
->>>>>>> cda1a505
 - PR #4071 Add Java bindings for round robin partition
 - PR #4079 Simply use `mask.size` to create the array view
 - PR #4092 Keep mask on GPU for bit unpacking
