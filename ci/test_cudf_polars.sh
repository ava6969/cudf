#!/bin/bash
# Copyright (c) 2024, NVIDIA CORPORATION.

set -eou pipefail

# We will only fail these tests if the PR touches code in pylibcudf
# or cudf_polars itself.
# Note, the three dots mean we are doing diff between the merge-base
# of upstream and HEAD. So this is asking, "does _this branch_ touch
# files in cudf_polars/pylibcudf", rather than "are there changes
# between upstream and this branch which touch cudf_polars/pylibcudf"
# TODO: is the target branch exposed anywhere in an environment variable?
if [ -n "$(git diff --name-only origin/branch-24.08...HEAD -- python/cudf_polars/ python/cudf/cudf/_lib/pylibcudf/)" ];
then
    HAS_CHANGES=1
else
    HAS_CHANGES=0
fi

RAPIDS_PY_CUDA_SUFFIX="$(rapids-wheel-ctk-name-gen ${RAPIDS_CUDA_VERSION})"
RAPIDS_PY_WHEEL_NAME="libcudf_${RAPIDS_PY_CUDA_SUFFIX}" rapids-download-wheels-from-s3 cpp ./dist
RAPIDS_PY_WHEEL_NAME="cudf_${RAPIDS_PY_CUDA_SUFFIX}" rapids-download-wheels-from-s3 python ./dist

# echo to expand wildcard before adding `[extra]` requires for pip
rapids-logger "Install cudf wheel"
python -m pip install --find-links $(pwd)/dist $(echo ./dist/cudf*.whl)[test]

RESULTS_DIR=${RAPIDS_TESTS_DIR:-"$(mktemp -d)"}
RAPIDS_TESTS_DIR=${RAPIDS_TESTS_DIR:-"${RESULTS_DIR}/test-results"}/
mkdir -p "${RAPIDS_TESTS_DIR}"

<<<<<<< HEAD
rapids-logger "Install polars (allow pre-release versions)"
python -m pip install 'polars>=1.0.0a0'
=======
rapids-logger "Install cudf wheel"
# echo to expand wildcard before adding `[extra]` requires for pip
python -m pip install $(echo ./dist/cudf*.whl)[test]
>>>>>>> 1a4c2aa3

rapids-logger "Install cudf_polars"
python -m pip install 'polars>=1.0'
python -m pip install --no-deps python/cudf_polars

rapids-logger "Run cudf_polars tests"

function set_exitcode()
{
    EXITCODE=$?
}
EXITCODE=0
trap set_exitcode ERR
set +e

python -m pytest \
       --cache-clear \
       --cov cudf_polars \
       --cov-fail-under=100 \
       --cov-config=python/cudf_polars/pyproject.toml \
       --junitxml="${RAPIDS_TESTS_DIR}/junit-cudf_polars.xml" \
       python/cudf_polars/tests

trap ERR
set -e

if [ ${EXITCODE} != 0 ]; then
    rapids-logger "Testing FAILED: exitcode ${EXITCODE}"
else
    rapids-logger "Testing PASSED"
fi

if [ ${HAS_CHANGES} == 1 ]; then
    exit ${EXITCODE}
else
    exit 0
fi<|MERGE_RESOLUTION|>--- conflicted
+++ resolved
@@ -25,22 +25,13 @@
 rapids-logger "Install cudf wheel"
 python -m pip install --find-links $(pwd)/dist $(echo ./dist/cudf*.whl)[test]
 
+rapids-logger "Install cudf_polars"
+python -m pip install 'polars>=1.0.0a0'
+python -m pip install --no-deps python/cudf_polars
+
 RESULTS_DIR=${RAPIDS_TESTS_DIR:-"$(mktemp -d)"}
 RAPIDS_TESTS_DIR=${RAPIDS_TESTS_DIR:-"${RESULTS_DIR}/test-results"}/
 mkdir -p "${RAPIDS_TESTS_DIR}"
-
-<<<<<<< HEAD
-rapids-logger "Install polars (allow pre-release versions)"
-python -m pip install 'polars>=1.0.0a0'
-=======
-rapids-logger "Install cudf wheel"
-# echo to expand wildcard before adding `[extra]` requires for pip
-python -m pip install $(echo ./dist/cudf*.whl)[test]
->>>>>>> 1a4c2aa3
-
-rapids-logger "Install cudf_polars"
-python -m pip install 'polars>=1.0'
-python -m pip install --no-deps python/cudf_polars
 
 rapids-logger "Run cudf_polars tests"
 
