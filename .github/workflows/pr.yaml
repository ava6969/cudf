--- conflicted
+++ resolved
@@ -23,17 +23,11 @@
       - static-configure
       - conda-notebook-tests
       - docs-build
-<<<<<<< HEAD
       - wheel-build-cpp
       - wheel-build-python
       - wheel-tests-python
-      - test-cudf-polars
-=======
-      - wheel-build-cudf
-      - wheel-tests-cudf
       - wheel-build-cudf-polars
       - wheel-tests-cudf-polars
->>>>>>> c978181a
       - wheel-build-dask-cudf
       - wheel-tests-dask-cudf
       - devcontainer
@@ -149,13 +143,8 @@
     with:
       build_type: pull-request
       script: ci/test_wheel_cudf.sh
-<<<<<<< HEAD
-  test-cudf-polars:
-    needs: wheel-build-python
-=======
   wheel-build-cudf-polars:
     needs: wheel-build-cudf
->>>>>>> c978181a
     secrets: inherit
     uses: rapidsai/shared-workflows/.github/workflows/wheels-build.yaml@branch-24.08
     with:
