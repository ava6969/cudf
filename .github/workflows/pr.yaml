name: pr

on:
  push:
    branches:
      - "pull-request/[0-9]+"

concurrency:
  group: ${{ github.workflow }}-${{ github.ref }}
  cancel-in-progress: true

jobs:
  pr-builder:
    needs:
      - checks
      - conda-cpp-build
      - conda-cpp-checks
      - conda-cpp-tests
      - conda-python-build
      - conda-python-cudf-tests
      - conda-python-other-tests
      - conda-java-tests
      - static-configure
      - conda-notebook-tests
      - docs-build
<<<<<<< HEAD
      - wheel-build-cpp
      - wheel-build-python
      - wheel-tests-python
=======
      - wheel-build-cudf
      - wheel-tests-cudf
      - test-cudf-polars
>>>>>>> c847b982
      - wheel-build-dask-cudf
      - wheel-tests-dask-cudf
      - devcontainer
      - unit-tests-cudf-pandas
      - pandas-tests
      - pandas-tests-diff
    secrets: inherit
    uses: rapidsai/shared-workflows/.github/workflows/pr-builder.yaml@branch-24.08
  checks:
    secrets: inherit
    uses: rapidsai/shared-workflows/.github/workflows/checks.yaml@branch-24.08
    with:
      enable_check_generated_files: false
  conda-cpp-build:
    needs: checks
    secrets: inherit
    uses: rapidsai/shared-workflows/.github/workflows/conda-cpp-build.yaml@branch-24.08
    with:
      build_type: pull-request
  conda-cpp-checks:
    needs: conda-cpp-build
    secrets: inherit
    uses: rapidsai/shared-workflows/.github/workflows/conda-cpp-post-build-checks.yaml@branch-24.08
    with:
      build_type: pull-request
      enable_check_symbols: true
  conda-cpp-tests:
    needs: conda-cpp-build
    secrets: inherit
    uses: rapidsai/shared-workflows/.github/workflows/conda-cpp-tests.yaml@branch-24.08
    with:
      build_type: pull-request
  conda-python-build:
    needs: conda-cpp-build
    secrets: inherit
    uses: rapidsai/shared-workflows/.github/workflows/conda-python-build.yaml@branch-24.08
    with:
      build_type: pull-request
  conda-python-cudf-tests:
    needs: conda-python-build
    secrets: inherit
    uses: rapidsai/shared-workflows/.github/workflows/conda-python-tests.yaml@branch-24.08
    with:
      build_type: pull-request
      script: "ci/test_python_cudf.sh"
  conda-python-other-tests:
    # Tests for dask_cudf, custreamz, cudf_kafka are separated for CI parallelism
    needs: conda-python-build
    secrets: inherit
    uses: rapidsai/shared-workflows/.github/workflows/conda-python-tests.yaml@branch-24.08
    with:
      build_type: pull-request
      script: "ci/test_python_other.sh"
  conda-java-tests:
    needs: conda-cpp-build
    secrets: inherit
    uses: rapidsai/shared-workflows/.github/workflows/custom-job.yaml@branch-24.08
    with:
      build_type: pull-request
      node_type: "gpu-v100-latest-1"
      arch: "amd64"
      container_image: "rapidsai/ci-conda:latest"
      run_script: "ci/test_java.sh"
  static-configure:
    needs: checks
    secrets: inherit
    uses: rapidsai/shared-workflows/.github/workflows/custom-job.yaml@branch-24.08
    with:
      build_type: pull-request
      # Use the wheel container so we can skip conda solves and since our
      # primary static consumers (Spark) are not in conda anyway.
      container_image: "rapidsai/ci-wheel:latest"
      run_script: "ci/configure_cpp_static.sh"
  conda-notebook-tests:
    needs: conda-python-build
    secrets: inherit
    uses: rapidsai/shared-workflows/.github/workflows/custom-job.yaml@branch-24.08
    with:
      build_type: pull-request
      node_type: "gpu-v100-latest-1"
      arch: "amd64"
      container_image: "rapidsai/ci-conda:latest"
      run_script: "ci/test_notebooks.sh"
  docs-build:
    needs: conda-python-build
    secrets: inherit
    uses: rapidsai/shared-workflows/.github/workflows/custom-job.yaml@branch-24.08
    with:
      build_type: pull-request
      node_type: "gpu-v100-latest-1"
      arch: "amd64"
      container_image: "rapidsai/ci-conda:latest"
      run_script: "ci/build_docs.sh"
  wheel-build-cpp:
    needs: checks
    secrets: inherit
    uses: rapidsai/shared-workflows/.github/workflows/wheels-build.yaml@branch-24.08
    with:
      matrix_filter: group_by([.ARCH, (.CUDA_VER|split(".")|map(tonumber)|.[0])]) | map(max_by(.PY_VER|split(".")|map(tonumber)))
      build_type: pull-request
      script: "ci/build_wheel_cpp.sh"
  wheel-build-python:
    needs: [checks, wheel-build-cpp]
    secrets: inherit
    uses: rapidsai/shared-workflows/.github/workflows/wheels-build.yaml@branch-24.08
    with:
      build_type: pull-request
      script: "ci/build_wheel_python.sh"
  wheel-tests-python:
    needs: wheel-build-python
    secrets: inherit
    uses: rapidsai/shared-workflows/.github/workflows/wheels-test.yaml@branch-24.08
    with:
      build_type: pull-request
      script: ci/test_wheel_cudf.sh
  test-cudf-polars:
    needs: wheel-build-cudf
    secrets: inherit
    uses: rapidsai/shared-workflows/.github/workflows/wheels-test.yaml@branch-24.08
    with:
      # This selects "ARCH=amd64 + the latest supported Python + CUDA".
      matrix_filter: map(select(.ARCH == "amd64")) | group_by(.CUDA_VER|split(".")|map(tonumber)|.[0]) | map(max_by([(.PY_VER|split(".")|map(tonumber)), (.CUDA_VER|split(".")|map(tonumber))]))
      build_type: pull-request
      # This always runs, but only fails if this PR touches code in
      # pylibcudf or cudf_polars
      script: "ci/test_cudf_polars.sh"
  wheel-build-dask-cudf:
    needs: wheel-build-python
    secrets: inherit
    uses: rapidsai/shared-workflows/.github/workflows/wheels-build.yaml@branch-24.08
    with:
      # This selects "ARCH=amd64 + the latest supported Python + CUDA".
      matrix_filter: map(select(.ARCH == "amd64")) | group_by(.CUDA_VER|split(".")|map(tonumber)|.[0]) | map(max_by([(.PY_VER|split(".")|map(tonumber)), (.CUDA_VER|split(".")|map(tonumber))]))
      build_type: pull-request
      script: "ci/build_wheel_dask_cudf.sh"
  wheel-tests-dask-cudf:
    needs: wheel-build-dask-cudf
    secrets: inherit
    uses: rapidsai/shared-workflows/.github/workflows/wheels-test.yaml@branch-24.08
    with:
      # This selects "ARCH=amd64 + the latest supported Python + CUDA".
      matrix_filter: map(select(.ARCH == "amd64")) | group_by(.CUDA_VER|split(".")|map(tonumber)|.[0]) | map(max_by([(.PY_VER|split(".")|map(tonumber)), (.CUDA_VER|split(".")|map(tonumber))]))
      build_type: pull-request
      script: ci/test_wheel_dask_cudf.sh
  devcontainer:
    secrets: inherit
    uses: rapidsai/shared-workflows/.github/workflows/build-in-devcontainer.yaml@branch-24.08
    with:
      arch: '["amd64"]'
      cuda: '["12.2"]'
      build_command: |
        sccache -z;
        build-all -DBUILD_BENCHMARKS=ON --verbose;
        sccache -s;
  unit-tests-cudf-pandas:
    needs: wheel-build-python
    secrets: inherit
    uses: rapidsai/shared-workflows/.github/workflows/wheels-test.yaml@branch-24.08
    with:
      matrix_filter: map(select(.ARCH == "amd64")) | group_by(.CUDA_VER|split(".")|map(tonumber)|.[0]) | map(max_by([(.PY_VER|split(".")|map(tonumber)), (.CUDA_VER|split(".")|map(tonumber))]))
      build_type: pull-request
      script: ci/cudf_pandas_scripts/run_tests.sh
  pandas-tests:
    # run the Pandas unit tests using PR branch
    needs: wheel-build-python
    secrets: inherit
    uses: rapidsai/shared-workflows/.github/workflows/wheels-test.yaml@branch-24.08
    with:
      matrix_filter: map(select(.ARCH == "amd64" and .PY_VER == "3.9" and .CUDA_VER == "12.2.2" ))
      build_type: pull-request
      script: ci/cudf_pandas_scripts/pandas-tests/run.sh pr
      # Hide test failures because they exceed the GITHUB_STEP_SUMMARY output limit.
      test_summary_show: "none"
  pandas-tests-diff:
    # diff the results of running the Pandas unit tests and publish a job summary
    needs: pandas-tests
    uses: rapidsai/shared-workflows/.github/workflows/custom-job.yaml@branch-24.08
    with:
        node_type: cpu4
        build_type: pull-request
        run_script: "ci/cudf_pandas_scripts/pandas-tests/diff.sh"<|MERGE_RESOLUTION|>--- conflicted
+++ resolved
@@ -23,15 +23,10 @@
       - static-configure
       - conda-notebook-tests
       - docs-build
-<<<<<<< HEAD
       - wheel-build-cpp
       - wheel-build-python
       - wheel-tests-python
-=======
-      - wheel-build-cudf
-      - wheel-tests-cudf
       - test-cudf-polars
->>>>>>> c847b982
       - wheel-build-dask-cudf
       - wheel-tests-dask-cudf
       - devcontainer
