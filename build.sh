#!/bin/bash

# Copyright (c) 2019-2024, NVIDIA CORPORATION.

# cuDF build script

# This script is used to build the component(s) in this repo from
# source, and can be called with various options to customize the
# build as needed (see the help output for details)
# Abort script on first error
set -e

NUMARGS=$#
ARGS=$*

# NOTE: ensure all dir changes are relative to the location of this
# script, and that this script resides in the repo dir!
REPODIR=$(cd $(dirname $0); pwd)

<<<<<<< HEAD
VALIDARGS="clean libcudf cudf libcudfwheel cudfjar dask_cudf benchmarks tests libcudf_kafka cudf_kafka custreamz -v -g -n --pydevelop -l --allgpuarch --disable_nvtx --opensource_nvcomp  --show_depr_warn --ptds -h --build_metrics --incl_cache_stats"
HELP="$0 [clean] [libcudf] [cudf] [libcudfwheel] [cudfjar] [dask_cudf] [benchmarks] [tests] [libcudf_kafka] [cudf_kafka] [custreamz] [-v] [-g] [-n] [-h] [--cmake-args=\\\"<args>\\\"]
=======
VALIDARGS="clean libcudf cudf cudfjar dask_cudf benchmarks tests libcudf_kafka cudf_kafka custreamz -v -g -n --pydevelop -l --allgpuarch --disable_nvtx --opensource_nvcomp  --show_depr_warn --ptds -h --build_metrics --incl_cache_stats --disable_large_strings"
HELP="$0 [clean] [libcudf] [cudf] [cudfjar] [dask_cudf] [benchmarks] [tests] [libcudf_kafka] [cudf_kafka] [custreamz] [-v] [-g] [-n] [-h] [--cmake-args=\\\"<args>\\\"]
>>>>>>> c978181a
   clean                         - remove all existing build artifacts and configuration (start
                                   over)
   libcudf                       - build the cudf C++ code only
   cudf                          - build the cudf Python package
   libcudfwheel                  - build the cudf C++ code packaged as a python wheel package
   cudfjar                       - build cudf JAR with static libcudf using devtoolset toolchain
   dask_cudf                     - build the dask_cudf Python package
   benchmarks                    - build benchmarks
   tests                         - build tests
   libcudf_kafka                 - build the libcudf_kafka C++ code only
   cudf_kafka                    - build the cudf_kafka Python package
   custreamz                     - build the custreamz Python package
   -v                            - verbose build mode
   -g                            - build for debug
   -n                            - no install step (does not affect Python)
   --pydevelop                   - Install Python packages in editable mode
   --allgpuarch                  - build for all supported GPU architectures
   --disable_nvtx                - disable inserting NVTX profiling ranges
   --opensource_nvcomp           - disable use of proprietary nvcomp extensions
   --show_depr_warn              - show cmake deprecation warnings
   --ptds                        - enable per-thread default stream
   --disable_large_strings       - disable large strings support
   --build_metrics               - generate build metrics report for libcudf
   --incl_cache_stats            - include cache statistics in build metrics report
   --cmake-args=\\\"<args>\\\"   - pass arbitrary list of CMake configuration options (escape all quotes in argument)
   -h | --h[elp]                 - print this text

   default action (no args) is to build and install 'libcudf' then 'cudf'
   then 'dask_cudf' targets
"
LIB_BUILD_DIR=${LIB_BUILD_DIR:=${REPODIR}/cpp/build}
KAFKA_LIB_BUILD_DIR=${KAFKA_LIB_BUILD_DIR:=${REPODIR}/cpp/libcudf_kafka/build}
CUDF_KAFKA_BUILD_DIR=${REPODIR}/python/cudf_kafka/build
CUDF_BUILD_DIR=${REPODIR}/python/cudf/build
DASK_CUDF_BUILD_DIR=${REPODIR}/python/dask_cudf/build
CUSTREAMZ_BUILD_DIR=${REPODIR}/python/custreamz/build
CUDF_JAR_JAVA_BUILD_DIR="$REPODIR/java/target"

BUILD_DIRS="${LIB_BUILD_DIR} ${CUDF_BUILD_DIR} ${DASK_CUDF_BUILD_DIR} ${KAFKA_LIB_BUILD_DIR} ${CUDF_KAFKA_BUILD_DIR} ${CUSTREAMZ_BUILD_DIR} ${CUDF_JAR_JAVA_BUILD_DIR}"

# Set defaults for vars modified by flags to this script
VERBOSE_FLAG=""
BUILD_TYPE=Release
INSTALL_TARGET=install
BUILD_BENCHMARKS=OFF
BUILD_ALL_GPU_ARCH=0
BUILD_NVTX=ON
BUILD_TESTS=OFF
BUILD_DISABLE_DEPRECATION_WARNINGS=ON
BUILD_PER_THREAD_DEFAULT_STREAM=OFF
BUILD_REPORT_METRICS=OFF
BUILD_REPORT_INCL_CACHE_STATS=OFF
BUILD_DISABLE_LARGE_STRINGS=OFF
USE_PROPRIETARY_NVCOMP=ON
PYTHON_ARGS_FOR_INSTALL="-m pip install --no-build-isolation --no-deps --config-settings rapidsai.disable-cuda=true"

# Set defaults for vars that may not have been defined externally
#  FIXME: if INSTALL_PREFIX is not set, check PREFIX, then check
#         CONDA_PREFIX, but there is no fallback from there!
INSTALL_PREFIX=${INSTALL_PREFIX:=${PREFIX:=${CONDA_PREFIX}}}
PARALLEL_LEVEL=${PARALLEL_LEVEL:=$(nproc)}

function hasArg {
    (( ${NUMARGS} != 0 )) && (echo " ${ARGS} " | grep -q " $1 ")
}

function cmakeArgs {
    # Check for multiple cmake args options
    if [[ $(echo $ARGS | { grep -Eo "\-\-cmake\-args" || true; } | wc -l ) -gt 1 ]]; then
        echo "Multiple --cmake-args options were provided, please provide only one: ${ARGS}"
        exit 1
    fi

    # Check for cmake args option
    if [[ -n $(echo $ARGS | { grep -E "\-\-cmake\-args" || true; } ) ]]; then
        # There are possible weird edge cases that may cause this regex filter to output nothing and fail silently
        # the true pipe will catch any weird edge cases that may happen and will cause the program to fall back
        # on the invalid option error
        EXTRA_CMAKE_ARGS=$(echo $ARGS | { grep -Eo "\-\-cmake\-args=\".+\"" || true; })
        if [[ -n ${EXTRA_CMAKE_ARGS} ]]; then
            # Remove the full  EXTRA_CMAKE_ARGS argument from list of args so that it passes validArgs function
            ARGS=${ARGS//$EXTRA_CMAKE_ARGS/}
            # Filter the full argument down to just the extra string that will be added to cmake call
            EXTRA_CMAKE_ARGS=$(echo $EXTRA_CMAKE_ARGS | grep -Eo "\".+\"" | sed -e 's/^"//' -e 's/"$//')
        fi
    fi
}

function buildAll {
    ((${NUMARGS} == 0 )) || !(echo " ${ARGS} " | grep -q " [^-]\+ ")
}

function buildLibCudfJniInDocker {
    local cudaVersion="11.8.0"
    local imageName="cudf-build:${cudaVersion}-devel-rocky8"
    local CMAKE_GENERATOR="${CMAKE_GENERATOR:-Ninja}"
    local workspaceDir="/rapids"
    local localMavenRepo=${LOCAL_MAVEN_REPO:-"$HOME/.m2/repository"}
    local workspaceRepoDir="$workspaceDir/cudf"
    local workspaceMavenRepoDir="$workspaceDir/.m2/repository"
    local workspaceCcacheDir="$workspaceDir/.ccache"
    mkdir -p "$CUDF_JAR_JAVA_BUILD_DIR/libcudf-cmake-build"
    mkdir -p "$HOME/.ccache" "$HOME/.m2"
    nvidia-docker build \
        -f java/ci/Dockerfile.rocky \
        --build-arg CUDA_VERSION=${cudaVersion} \
        -t $imageName .
    nvidia-docker run -it -u $(id -u):$(id -g) --rm \
        -e PARALLEL_LEVEL \
        -e CCACHE_DISABLE \
        -e CCACHE_DIR="$workspaceCcacheDir" \
        -v "/etc/group:/etc/group:ro" \
        -v "/etc/passwd:/etc/passwd:ro" \
        -v "/etc/shadow:/etc/shadow:ro" \
        -v "/etc/sudoers.d:/etc/sudoers.d:ro" \
        -v "$HOME/.ccache:$workspaceCcacheDir:rw" \
        -v "$REPODIR:$workspaceRepoDir:rw" \
        -v "$localMavenRepo:$workspaceMavenRepoDir:rw" \
        --workdir "$workspaceRepoDir/java/target/libcudf-cmake-build" \
        ${imageName} \
        scl enable devtoolset-9 \
            "cmake $workspaceRepoDir/cpp \
                -G${CMAKE_GENERATOR} \
                -DCMAKE_C_COMPILER_LAUNCHER=ccache \
                -DCMAKE_CXX_COMPILER_LAUNCHER=ccache \
                -DCMAKE_CUDA_COMPILER_LAUNCHER=ccache \
                -DCMAKE_CXX_LINKER_LAUNCHER=ccache \
                -DCMAKE_BUILD_TYPE=${BUILD_TYPE} \
                -DCUDA_STATIC_RUNTIME=ON \
                -DCMAKE_CUDA_ARCHITECTURES=${CUDF_CMAKE_CUDA_ARCHITECTURES} \
                -DCMAKE_INSTALL_PREFIX=/usr/local/rapids \
                -DUSE_NVTX=ON \
                -DCUDF_USE_PROPRIETARY_NVCOMP=ON \
                -DCUDF_USE_ARROW_STATIC=ON \
                -DCUDF_ENABLE_ARROW_S3=OFF \
                -DBUILD_TESTS=OFF \
                -DCUDF_USE_PER_THREAD_DEFAULT_STREAM=ON \
                -DCUDF_LARGE_STRINGS_DISABLED=ON \
                -DRMM_LOGGING_LEVEL=OFF \
                -DBUILD_SHARED_LIBS=OFF && \
             cmake --build . --parallel ${PARALLEL_LEVEL} && \
             cd $workspaceRepoDir/java && \
             mvn ${MVN_PHASES:-"package"} \
                -Dmaven.repo.local=$workspaceMavenRepoDir \
                -DskipTests=${SKIP_TESTS:-false} \
                -Dparallel.level=${PARALLEL_LEVEL} \
                -Dcmake.ccache.opts='-DCMAKE_C_COMPILER_LAUNCHER=ccache \
                                     -DCMAKE_CXX_COMPILER_LAUNCHER=ccache \
                                     -DCMAKE_CUDA_COMPILER_LAUNCHER=ccache \
                                     -DCMAKE_CXX_LINKER_LAUNCHER=ccache' \
                -DCUDF_CPP_BUILD_DIR=$workspaceRepoDir/java/target/libcudf-cmake-build \
                -DCUDA_STATIC_RUNTIME=ON \
                -DCUDF_USE_PER_THREAD_DEFAULT_STREAM=ON \
                -DUSE_GDS=ON \
                -DGPU_ARCHS=${CUDF_CMAKE_CUDA_ARCHITECTURES} \
                -DCUDF_JNI_LIBCUDF_STATIC=ON \
                -Dtest=*,!CuFileTest,!CudaFatalTest,!ColumnViewNonEmptyNullsTest"
}

if hasArg -h || hasArg --h || hasArg --help; then
    echo "${HELP}"
    exit 0
fi

# Check for valid usage
if (( ${NUMARGS} != 0 )); then
    # Check for cmake args
    cmakeArgs
    for a in ${ARGS}; do
    if ! (echo " ${VALIDARGS} " | grep -q " ${a} "); then
        echo "Invalid option or formatting, check --help: ${a}"
        exit 1
    fi
    done
fi

# Process flags
if hasArg -v; then
    VERBOSE_FLAG="-v"
fi
if hasArg -g; then
    BUILD_TYPE=Debug
fi
if hasArg -n; then
    INSTALL_TARGET=""
    LIBCUDF_BUILD_DIR=${LIB_BUILD_DIR}
fi
if hasArg --allgpuarch; then
    BUILD_ALL_GPU_ARCH=1
fi
if hasArg benchmarks; then
    BUILD_BENCHMARKS=ON
fi
if hasArg tests; then
    BUILD_TESTS=ON
fi
if hasArg --disable_nvtx; then
    BUILD_NVTX="OFF"
fi
if hasArg --opensource_nvcomp; then
    USE_PROPRIETARY_NVCOMP="OFF"
fi
if hasArg --show_depr_warn; then
    BUILD_DISABLE_DEPRECATION_WARNINGS=OFF
fi
if hasArg --ptds; then
    BUILD_PER_THREAD_DEFAULT_STREAM=ON
fi
if hasArg --build_metrics; then
    BUILD_REPORT_METRICS=ON
fi

if hasArg --incl_cache_stats; then
    BUILD_REPORT_INCL_CACHE_STATS=ON
fi
if hasArg --pydevelop; then
    PYTHON_ARGS_FOR_INSTALL="${PYTHON_ARGS_FOR_INSTALL} -e"
fi

# Append `-DFIND_CUDF_CPP=ON` to EXTRA_CMAKE_ARGS unless a user specified the option.
if [[ "${EXTRA_CMAKE_ARGS}" != *"DFIND_CUDF_CPP"* ]]; then
    EXTRA_CMAKE_ARGS="${EXTRA_CMAKE_ARGS} -DFIND_CUDF_CPP=ON"
fi

if hasArg --disable_large_strings; then
    BUILD_DISABLE_LARGE_STRINGS="ON"
fi

# If clean given, run it prior to any other steps
if hasArg clean; then
    # If the dirs to clean are mounted dirs in a container, the
    # contents should be removed but the mounted dirs will remain.
    # The find removes all contents but leaves the dirs, the rmdir
    # attempts to remove the dirs but can fail safely.
    for bd in ${BUILD_DIRS}; do
    if [ -d ${bd} ]; then
        find ${bd} -mindepth 1 -delete
        rmdir ${bd} || true
    fi
    done

    # Cleaning up python artifacts
    find ${REPODIR}/python/ | grep -E "(__pycache__|\.pyc|\.pyo|\.so|\_skbuild$)"  | xargs rm -rf

fi


################################################################################
# Configure, build, and install libcudf

if buildAll || hasArg libcudf || hasArg cudf || hasArg cudfjar; then
    if (( ${BUILD_ALL_GPU_ARCH} == 0 )); then
        CUDF_CMAKE_CUDA_ARCHITECTURES="${CUDF_CMAKE_CUDA_ARCHITECTURES:-NATIVE}"
        if [[ "$CUDF_CMAKE_CUDA_ARCHITECTURES" == "NATIVE" ]]; then
            echo "Building for the architecture of the GPU in the system..."
        else
            echo "Building for the GPU architecture(s) $CUDF_CMAKE_CUDA_ARCHITECTURES ..."
        fi
    else
        CUDF_CMAKE_CUDA_ARCHITECTURES="RAPIDS"
        echo "Building for *ALL* supported GPU architectures..."
    fi
fi

if buildAll || hasArg libcudf; then
    # get the current count before the compile starts
    if [[ "$BUILD_REPORT_INCL_CACHE_STATS" == "ON" && -x "$(command -v sccache)" ]]; then
        # zero the sccache statistics
        sccache --zero-stats
    fi

    cmake -S $REPODIR/cpp -B ${LIB_BUILD_DIR} \
          -DCMAKE_INSTALL_PREFIX=${INSTALL_PREFIX} \
          -DCMAKE_CUDA_ARCHITECTURES=${CUDF_CMAKE_CUDA_ARCHITECTURES} \
          -DUSE_NVTX=${BUILD_NVTX} \
          -DCUDF_USE_PROPRIETARY_NVCOMP=${USE_PROPRIETARY_NVCOMP} \
          -DBUILD_TESTS=${BUILD_TESTS} \
          -DBUILD_BENCHMARKS=${BUILD_BENCHMARKS} \
          -DDISABLE_DEPRECATION_WARNINGS=${BUILD_DISABLE_DEPRECATION_WARNINGS} \
          -DCUDF_USE_PER_THREAD_DEFAULT_STREAM=${BUILD_PER_THREAD_DEFAULT_STREAM} \
          -DCUDF_LARGE_STRINGS_DISABLED=${BUILD_DISABLE_LARGE_STRINGS} \
          -DCMAKE_BUILD_TYPE=${BUILD_TYPE} \
          ${EXTRA_CMAKE_ARGS}

    cd ${LIB_BUILD_DIR}

    compile_start=$(date +%s)
    cmake --build . -j${PARALLEL_LEVEL} ${VERBOSE_FLAG}
    compile_end=$(date +%s)
    compile_total=$(( compile_end - compile_start ))

    # Record build times
    if [[ "$BUILD_REPORT_METRICS" == "ON" && -f "${LIB_BUILD_DIR}/.ninja_log" ]]; then
        echo "Formatting build metrics"
        MSG=""
        # get some sccache stats after the compile
        if [[ "$BUILD_REPORT_INCL_CACHE_STATS" == "ON" && -x "$(command -v sccache)" ]]; then
           COMPILE_REQUESTS=$(sccache -s | grep "Compile requests \+ [0-9]\+$" | awk '{ print $NF }')
           CACHE_HITS=$(sccache -s | grep "Cache hits \+ [0-9]\+$" | awk '{ print $NF }')
           HIT_RATE=$(echo - | awk "{printf \"%.2f\n\", $CACHE_HITS / $COMPILE_REQUESTS * 100}")
           MSG="${MSG}<br/>cache hit rate ${HIT_RATE} %"
        fi
        MSG="${MSG}<br/>parallel setting: $PARALLEL_LEVEL"
        MSG="${MSG}<br/>parallel build time: $compile_total seconds"
        if [[ -f "${LIB_BUILD_DIR}/libcudf.so" ]]; then
           LIBCUDF_FS=$(ls -lh ${LIB_BUILD_DIR}/libcudf.so | awk '{print $5}')
           MSG="${MSG}<br/>libcudf.so size: $LIBCUDF_FS"
        fi
        BMR_DIR=${RAPIDS_ARTIFACTS_DIR:-"${LIB_BUILD_DIR}"}
        echo "Metrics output dir: [$BMR_DIR]"
        mkdir -p ${BMR_DIR}
        MSG_OUTFILE="$(mktemp)"
        echo "$MSG" > "${MSG_OUTFILE}"
        python ${REPODIR}/cpp/scripts/sort_ninja_log.py ${LIB_BUILD_DIR}/.ninja_log --fmt html --msg "${MSG_OUTFILE}" > ${BMR_DIR}/ninja_log.html
        cp ${LIB_BUILD_DIR}/.ninja_log ${BMR_DIR}/ninja.log
    fi

    if [[ ${INSTALL_TARGET} != "" ]]; then
        cmake --build . -j${PARALLEL_LEVEL} --target install ${VERBOSE_FLAG}
    fi
fi

if buildAll || hasArg libcudfwheel; then

    cd ${REPODIR}/python/libcudf
    SKBUILD_CMAKE_ARGS="-DCMAKE_PREFIX_PATH=${INSTALL_PREFIX};-DCMAKE_LIBRARY_PATH=${LIBCUDF_BUILD_DIR};-DCMAKE_CUDA_ARCHITECTURES=${CUDF_CMAKE_CUDA_ARCHITECTURES};${EXTRA_CMAKE_ARGS}" \
        python ${PYTHON_ARGS_FOR_INSTALL} .
fi

# Build and install the cudf Python packages
if buildAll || hasArg cudf; then

    cd ${REPODIR}/python/cudf
    SKBUILD_CMAKE_ARGS="-DCMAKE_PREFIX_PATH=${INSTALL_PREFIX};-DCMAKE_LIBRARY_PATH=${LIBCUDF_BUILD_DIR};-DCMAKE_CUDA_ARCHITECTURES=${CUDF_CMAKE_CUDA_ARCHITECTURES};${EXTRA_CMAKE_ARGS}" \
        python ${PYTHON_ARGS_FOR_INSTALL} .
fi


# Build and install the dask_cudf Python package
if buildAll || hasArg dask_cudf; then

    cd ${REPODIR}/python/dask_cudf
    python ${PYTHON_ARGS_FOR_INSTALL} .
fi

if hasArg cudfjar; then
    buildLibCudfJniInDocker
fi

# Build libcudf_kafka library
if hasArg libcudf_kafka; then
    cmake -S $REPODIR/cpp/libcudf_kafka -B ${KAFKA_LIB_BUILD_DIR} \
          -DCMAKE_INSTALL_PREFIX=${INSTALL_PREFIX} \
          -DBUILD_TESTS=${BUILD_TESTS} \
          -DCMAKE_BUILD_TYPE=${BUILD_TYPE} \
          ${EXTRA_CMAKE_ARGS}


    cd ${KAFKA_LIB_BUILD_DIR}
    cmake --build . -j${PARALLEL_LEVEL} ${VERBOSE_FLAG}

    if [[ ${INSTALL_TARGET} != "" ]]; then
        cmake --build . -j${PARALLEL_LEVEL} --target install ${VERBOSE_FLAG}
    fi
fi

# build cudf_kafka Python package
if hasArg cudf_kafka; then
    cd ${REPODIR}/python/cudf_kafka
    SKBUILD_CMAKE_ARGS="-DCMAKE_PREFIX_PATH=${INSTALL_PREFIX};-DCMAKE_LIBRARY_PATH=${LIBCUDF_BUILD_DIR};${EXTRA_CMAKE_ARGS}"
        python ${PYTHON_ARGS_FOR_INSTALL} .
fi

# build custreamz Python package
if hasArg custreamz; then
    cd ${REPODIR}/python/custreamz
    python ${PYTHON_ARGS_FOR_INSTALL} .
fi<|MERGE_RESOLUTION|>--- conflicted
+++ resolved
@@ -17,13 +17,8 @@
 # script, and that this script resides in the repo dir!
 REPODIR=$(cd $(dirname $0); pwd)
 
-<<<<<<< HEAD
-VALIDARGS="clean libcudf cudf libcudfwheel cudfjar dask_cudf benchmarks tests libcudf_kafka cudf_kafka custreamz -v -g -n --pydevelop -l --allgpuarch --disable_nvtx --opensource_nvcomp  --show_depr_warn --ptds -h --build_metrics --incl_cache_stats"
+VALIDARGS="clean libcudf cudf libcudfwheel cudfjar dask_cudf benchmarks tests libcudf_kafka cudf_kafka custreamz -v -g -n --pydevelop -l --allgpuarch --disable_nvtx --opensource_nvcomp  --show_depr_warn --ptds -h --build_metrics --incl_cache_stats --disable_large_strings"
 HELP="$0 [clean] [libcudf] [cudf] [libcudfwheel] [cudfjar] [dask_cudf] [benchmarks] [tests] [libcudf_kafka] [cudf_kafka] [custreamz] [-v] [-g] [-n] [-h] [--cmake-args=\\\"<args>\\\"]
-=======
-VALIDARGS="clean libcudf cudf cudfjar dask_cudf benchmarks tests libcudf_kafka cudf_kafka custreamz -v -g -n --pydevelop -l --allgpuarch --disable_nvtx --opensource_nvcomp  --show_depr_warn --ptds -h --build_metrics --incl_cache_stats --disable_large_strings"
-HELP="$0 [clean] [libcudf] [cudf] [cudfjar] [dask_cudf] [benchmarks] [tests] [libcudf_kafka] [cudf_kafka] [custreamz] [-v] [-g] [-n] [-h] [--cmake-args=\\\"<args>\\\"]
->>>>>>> c978181a
    clean                         - remove all existing build artifacts and configuration (start
                                    over)
    libcudf                       - build the cudf C++ code only
