/*
 * Copyright (c) 2021-2024, NVIDIA CORPORATION.
 *
 * Licensed under the Apache License, Version 2.0 (the "License");
 * you may not use this file except in compliance with the License.
 * You may obtain a copy of the License at
 *
 *     http://www.apache.org/licenses/LICENSE-2.0
 *
 * Unless required by applicable law or agreed to in writing, software
 * distributed under the License is distributed on an "AS IS" BASIS,
 * WITHOUT WARRANTIES OR CONDITIONS OF ANY KIND, either express or implied.
 * See the License for the specific language governing permissions and
 * limitations under the License.
 */

#include "io/utilities/output_builder.cuh"

#include <cudf/column/column.hpp>
#include <cudf/column/column_factories.hpp>
#include <cudf/detail/iterator.cuh>
#include <cudf/detail/nvtx/ranges.hpp>
#include <cudf/detail/offsets_iterator_factory.cuh>
#include <cudf/detail/utilities/cuda.cuh>
#include <cudf/detail/utilities/integer_utils.hpp>
#include <cudf/detail/utilities/stream_pool.hpp>
#include <cudf/io/text/byte_range_info.hpp>
#include <cudf/io/text/data_chunk_source.hpp>
#include <cudf/io/text/detail/multistate.hpp>
#include <cudf/io/text/detail/tile_state.hpp>
#include <cudf/io/text/multibyte_split.hpp>
#include <cudf/scalar/scalar.hpp>
#include <cudf/strings/detail/strings_column_factories.cuh>
#include <cudf/strings/detail/utilities.hpp>
#include <cudf/utilities/default_stream.hpp>
#include <cudf/utilities/span.hpp>

#include <rmm/cuda_stream_view.hpp>
#include <rmm/exec_policy.hpp>
#include <rmm/mr/device/device_memory_resource.hpp>
#include <rmm/mr/device/per_device_resource.hpp>
#include <rmm/resource_ref.hpp>

#include <cub/block/block_load.cuh>
#include <cub/block/block_scan.cuh>
#include <cuda/functional>
#include <thrust/copy.h>
#include <thrust/find.h>
#include <thrust/iterator/counting_iterator.h>
#include <thrust/transform.h>

#include <cstdint>
#include <limits>
#include <memory>
#include <numeric>
#include <optional>

<<<<<<< HEAD
namespace cudf {
namespace io {
namespace text {
=======
namespace cudf::io::text {
>>>>>>> 261f9119
namespace detail {
namespace {

using cudf::io::text::detail::multistate;

int32_t constexpr ITEMS_PER_THREAD = 64;
int32_t constexpr THREADS_PER_TILE = 128;
int32_t constexpr ITEMS_PER_TILE   = ITEMS_PER_THREAD * THREADS_PER_TILE;
int32_t constexpr TILES_PER_CHUNK  = 4096;
int32_t constexpr ITEMS_PER_CHUNK  = ITEMS_PER_TILE * TILES_PER_CHUNK;

constexpr multistate transition_init(char c, cudf::device_span<char const> delim)
{
  auto result = multistate();

  result.enqueue(0, 0);

  for (std::size_t i = 0; i < delim.size(); i++) {
    if (delim[i] == c) { result.enqueue(i, i + 1); }
  }

  return result;
}

constexpr multistate transition(char c, multistate state, cudf::device_span<char const> delim)
{
  auto result = multistate();

  result.enqueue(0, 0);

  for (uint8_t i = 0; i < state.size(); i++) {
    auto const tail = state.get_tail(i);
    if (tail < delim.size() && delim[tail] == c) { result.enqueue(state.get_head(i), tail + 1); }
  }

  return result;
}

struct PatternScan {
  using BlockScan         = cub::BlockScan<multistate, THREADS_PER_TILE>;
  using BlockScanCallback = cudf::io::text::detail::scan_tile_state_callback<multistate>;

  struct _TempStorage {
    typename BlockScan::TempStorage scan;
  };

  _TempStorage& _temp_storage;

  using TempStorage = cub::Uninitialized<_TempStorage>;

  __device__ inline PatternScan(TempStorage& temp_storage) : _temp_storage(temp_storage.Alias()) {}

  __device__ inline void Scan(cudf::size_type tile_idx,
                              cudf::io::text::detail::scan_tile_state_view<multistate> tile_state,
                              cudf::device_span<char const> delim,
                              char (&thread_data)[ITEMS_PER_THREAD],
                              multistate& thread_multistate)
  {
    thread_multistate = transition_init(thread_data[0], delim);

    for (uint32_t i = 1; i < ITEMS_PER_THREAD; i++) {
      thread_multistate = transition(thread_data[i], thread_multistate, delim);
    }

    auto prefix_callback = BlockScanCallback(tile_state, tile_idx);

    BlockScan(_temp_storage.scan)
      .ExclusiveSum(thread_multistate, thread_multistate, prefix_callback);
  }
};

// type aliases to distinguish between row offsets and character offsets
using output_offset = int64_t;
using byte_offset   = int64_t;

// multibyte_split works by splitting up inputs in to 32 inputs (bytes) per thread, and transforming
// them in to data structures called "multistates". these multistates are created by searching a
// trie, but instead of a tradition trie where the search begins at a single node at the beginning,
// we allow our search to begin anywhere within the trie tree. The position within the trie tree is
// stored as a "partial match path", which indicates "we can get from here to there by a set of
// specific transitions". By scanning together multistates, we effectively know "we can get here
// from the beginning by following the inputs". By doing this, each thread knows exactly what state
// it begins in. From there, each thread can then take deterministic action. In this case, the
// deterministic action is counting and outputting delimiter offsets when a delimiter is found.

CUDF_KERNEL void multibyte_split_init_kernel(
  cudf::size_type base_tile_idx,
  cudf::size_type num_tiles,
  cudf::io::text::detail::scan_tile_state_view<multistate> tile_multistates,
  cudf::io::text::detail::scan_tile_state_view<output_offset> tile_output_offsets,
  cudf::io::text::detail::scan_tile_status status =
    cudf::io::text::detail::scan_tile_status::invalid)
{
  auto const thread_idx = cudf::detail::grid_1d::global_thread_id();
  if (thread_idx < num_tiles) {
    auto const tile_idx = base_tile_idx + thread_idx;
    tile_multistates.set_status(tile_idx, status);
    tile_output_offsets.set_status(tile_idx, status);
  }
}

CUDF_KERNEL __launch_bounds__(THREADS_PER_TILE) void multibyte_split_kernel(
  cudf::size_type base_tile_idx,
  byte_offset base_input_offset,
  output_offset base_output_offset,
  cudf::io::text::detail::scan_tile_state_view<multistate> tile_multistates,
  cudf::io::text::detail::scan_tile_state_view<output_offset> tile_output_offsets,
  cudf::device_span<char const> delim,
  cudf::device_span<char const> chunk_input_chars,
  cudf::split_device_span<byte_offset> row_offsets)
{
  using InputLoad =
    cub::BlockLoad<char, THREADS_PER_TILE, ITEMS_PER_THREAD, cub::BLOCK_LOAD_WARP_TRANSPOSE>;
  using OffsetScan         = cub::BlockScan<output_offset, THREADS_PER_TILE>;
  using OffsetScanCallback = cudf::io::text::detail::scan_tile_state_callback<output_offset>;

  __shared__ union {
    typename InputLoad::TempStorage input_load;
    typename PatternScan::TempStorage pattern_scan;
    typename OffsetScan::TempStorage offset_scan;
  } temp_storage;

  auto const tile_idx          = base_tile_idx + blockIdx.x;
  auto const tile_input_offset = blockIdx.x * ITEMS_PER_TILE;
  auto const thread_input_offset =
    tile_input_offset + cudf::thread_index_type{threadIdx.x} * ITEMS_PER_THREAD;
  auto const thread_input_size =
    std::max<cudf::size_type>(chunk_input_chars.size() - thread_input_offset, 0);

  // STEP 1: Load inputs

  char thread_chars[ITEMS_PER_THREAD];

  InputLoad(temp_storage.input_load)
    .Load(chunk_input_chars.data() + tile_input_offset,
          thread_chars,
          chunk_input_chars.size() - tile_input_offset);

  // STEP 2: Scan inputs to determine absolute thread states

  multistate thread_multistate;

  __syncthreads();  // required before temp_memory re-use
  PatternScan(temp_storage.pattern_scan)
    .Scan(tile_idx, tile_multistates, delim, thread_chars, thread_multistate);

  // STEP 3: Flag matches

  output_offset thread_offset{};
  uint32_t thread_match_mask[(ITEMS_PER_THREAD + 31) / 32]{};

  for (int32_t i = 0; i < ITEMS_PER_THREAD; i++) {
    thread_multistate       = transition(thread_chars[i], thread_multistate, delim);
    auto const thread_state = thread_multistate.max_tail();
    auto const is_match     = i < thread_input_size and thread_state == delim.size();
    thread_match_mask[i / 32] |= uint32_t{is_match} << (i % 32);
    thread_offset += output_offset{is_match};
  }

  // STEP 4: Scan flags to determine absolute thread output offset

  auto prefix_callback = OffsetScanCallback(tile_output_offsets, tile_idx);

  __syncthreads();  // required before temp_memory re-use
  OffsetScan(temp_storage.offset_scan).ExclusiveSum(thread_offset, thread_offset, prefix_callback);

  // Step 5: Assign outputs from each thread using match offsets.

  for (int32_t i = 0; i < ITEMS_PER_THREAD; i++) {
    auto const is_match = (thread_match_mask[i / 32] >> (i % 32)) & 1u;
    if (is_match) {
      auto const match_end = base_input_offset + thread_input_offset + i + 1;
      row_offsets[thread_offset - base_output_offset] = match_end;
      thread_offset++;
    }
  }
}

CUDF_KERNEL __launch_bounds__(THREADS_PER_TILE) void byte_split_kernel(
  cudf::size_type base_tile_idx,
  byte_offset base_input_offset,
  output_offset base_output_offset,
  cudf::io::text::detail::scan_tile_state_view<output_offset> tile_output_offsets,
  char delim,
  cudf::device_span<char const> chunk_input_chars,
  cudf::split_device_span<byte_offset> row_offsets)
{
  using InputLoad =
    cub::BlockLoad<char, THREADS_PER_TILE, ITEMS_PER_THREAD, cub::BLOCK_LOAD_WARP_TRANSPOSE>;
  using OffsetScan         = cub::BlockScan<output_offset, THREADS_PER_TILE>;
  using OffsetScanCallback = cudf::io::text::detail::scan_tile_state_callback<output_offset>;

  __shared__ union {
    typename InputLoad::TempStorage input_load;
    typename OffsetScan::TempStorage offset_scan;
  } temp_storage;

  auto const tile_idx          = base_tile_idx + blockIdx.x;
  auto const tile_input_offset = blockIdx.x * ITEMS_PER_TILE;
  auto const thread_input_offset =
    tile_input_offset + cudf::thread_index_type{threadIdx.x} * ITEMS_PER_THREAD;
  auto const thread_input_size =
    std::max<cudf::size_type>(chunk_input_chars.size() - thread_input_offset, 0);

  // STEP 1: Load inputs

  char thread_chars[ITEMS_PER_THREAD];

  InputLoad(temp_storage.input_load)
    .Load(chunk_input_chars.data() + tile_input_offset,
          thread_chars,
          chunk_input_chars.size() - tile_input_offset);

  // STEP 2: Flag matches

  output_offset thread_offset{};
  uint32_t thread_match_mask[(ITEMS_PER_THREAD + 31) / 32]{};

  for (int32_t i = 0; i < ITEMS_PER_THREAD; i++) {
    auto const is_match = i < thread_input_size and thread_chars[i] == delim;
    thread_match_mask[i / 32] |= uint32_t{is_match} << (i % 32);
    thread_offset += output_offset{is_match};
  }

  // STEP 3: Scan flags to determine absolute thread output offset

  auto prefix_callback = OffsetScanCallback(tile_output_offsets, tile_idx);

  __syncthreads();  // required before temp_memory re-use
  OffsetScan(temp_storage.offset_scan).ExclusiveSum(thread_offset, thread_offset, prefix_callback);

  // Step 4: Assign outputs from each thread using match offsets.

  for (int32_t i = 0; i < ITEMS_PER_THREAD; i++) {
    auto const is_match = (thread_match_mask[i / 32] >> (i % 32)) & 1u;
    if (is_match) {
      auto const match_end = base_input_offset + thread_input_offset + i + 1;
      row_offsets[thread_offset - base_output_offset] = match_end;
      thread_offset++;
    }
  }
}

}  // namespace

std::unique_ptr<cudf::column> multibyte_split(cudf::io::text::data_chunk_source const& source,
                                              std::string const& delimiter,
                                              byte_range_info byte_range,
                                              bool strip_delimiters,
                                              rmm::cuda_stream_view stream,
                                              rmm::device_async_resource_ref mr)
{
  CUDF_FUNC_RANGE();

  if (byte_range.empty()) { return make_empty_column(type_id::STRING); }

  auto device_delim = cudf::string_scalar(delimiter, true, stream, mr);

  auto sorted_delim = delimiter;
  std::sort(sorted_delim.begin(), sorted_delim.end());
  auto [_last_char, _last_char_count, max_duplicate_tokens] = std::accumulate(
    sorted_delim.begin(), sorted_delim.end(), std::make_tuple('\0', 0, 0), [](auto acc, char c) {
      if (std::get<0>(acc) != c) {
        std::get<0>(acc) = c;
        std::get<1>(acc) = 0;
      }
      std::get<1>(acc)++;
      std::get<2>(acc) = std::max(std::get<1>(acc), std::get<2>(acc));
      return acc;
    });

  CUDF_EXPECTS(max_duplicate_tokens < multistate::max_segment_count,
               "delimiter contains too many duplicate tokens to produce a deterministic result.");

  CUDF_EXPECTS(delimiter.size() < multistate::max_segment_value,
               "delimiter contains too many total tokens to produce a deterministic result.");

  auto chunk_offset = std::max<byte_offset>(0, byte_range.offset() - delimiter.size());
  std::optional<byte_offset> first_row_offset;
  if (byte_range.offset() == 0) { first_row_offset = 0; }
  std::optional<byte_offset> last_row_offset;
<<<<<<< HEAD

  auto [global_offsets, chars] = [&] {
    auto const concurrency = 2;

    // must be at least 32 when using warp-reduce on partials
    // must be at least 1 more than max possible concurrent tiles
    // best when at least 32 more than max possible concurrent tiles, due to rolling `invalid`s
    auto num_tile_states = std::max(32, TILES_PER_CHUNK * concurrency + 32);
    auto tile_multistates =
      scan_tile_state<multistate>(num_tile_states, stream, rmm::mr::get_current_device_resource());
    auto tile_offsets = scan_tile_state<output_offset>(
      num_tile_states, stream, rmm::mr::get_current_device_resource());

=======

  auto [global_offsets, chars] = [&] {
    // must be at least 32 when using warp-reduce on partials
    // must be at least 1 more than max possible concurrent tiles
    // best when at least 32 more than max possible concurrent tiles, due to rolling `invalid`s
    auto const concurrency = 2;
    auto num_tile_states   = std::max(32, TILES_PER_CHUNK * concurrency + 32);
    auto tile_multistates =
      scan_tile_state<multistate>(num_tile_states, stream, rmm::mr::get_current_device_resource());
    auto tile_offsets = scan_tile_state<output_offset>(
      num_tile_states, stream, rmm::mr::get_current_device_resource());

>>>>>>> 261f9119
    multibyte_split_init_kernel<<<TILES_PER_CHUNK,
                                  THREADS_PER_TILE,
                                  0,
                                  stream.value()>>>(  //
      -TILES_PER_CHUNK,
      TILES_PER_CHUNK,
      tile_multistates,
      tile_offsets,
      cudf::io::text::detail::scan_tile_status::oob);

    auto multistate_seed = multistate();
    multistate_seed.enqueue(0, 0);  // this represents the first state in the pattern.

    // Seeding the tile state with an identity value allows the 0th tile to follow the same logic as
    // the Nth tile, assuming it can look up an inclusive prefix. Without this seed, the 0th block
    // would have to follow separate logic.
    cudf::detail::device_single_thread(
      [tm = scan_tile_state_view<multistate>(tile_multistates),
       to = scan_tile_state_view<output_offset>(tile_offsets),
       multistate_seed] __device__() mutable {
        tm.set_inclusive_prefix(-1, multistate_seed);
        to.set_inclusive_prefix(-1, 0);
      },
      stream);

    auto reader               = source.create_reader();
    auto const byte_range_end = byte_range.offset() + byte_range.size();
    reader->skip_bytes(chunk_offset);
<<<<<<< HEAD

=======
>>>>>>> 261f9119
    // amortize output chunk allocations over 8 worst-case outputs. This limits the overallocation
    constexpr auto max_growth = 8;
    output_builder<byte_offset> row_offset_storage(ITEMS_PER_CHUNK, max_growth, stream);
    output_builder<char> char_storage(ITEMS_PER_CHUNK, max_growth, stream);

    auto streams = cudf::detail::fork_streams(stream, concurrency);

    cudaEvent_t last_launch_event;
    CUDF_CUDA_TRY(cudaEventCreate(&last_launch_event));

    auto& read_stream      = streams[0];
    auto& scan_stream      = streams[1];
    auto chunk             = reader->get_next_chunk(ITEMS_PER_CHUNK, read_stream);
    int64_t base_tile_idx  = 0;
    bool found_last_offset = false;
    std::swap(read_stream, scan_stream);

    while (chunk->size() > 0) {
      // if we found the last delimiter, or didn't find delimiters inside the byte range at all:
      // abort
      if (last_row_offset.has_value() or
          (not first_row_offset.has_value() and chunk_offset >= byte_range_end)) {
        break;
      }

      auto tiles_in_launch =
        cudf::util::div_rounding_up_safe(chunk->size(), static_cast<std::size_t>(ITEMS_PER_TILE));

      auto row_offsets = row_offset_storage.next_output(scan_stream);

      // reset the next chunk of tile state
      multibyte_split_init_kernel<<<tiles_in_launch,
                                    THREADS_PER_TILE,
                                    0,
                                    scan_stream.value()>>>(  //
        base_tile_idx,
        tiles_in_launch,
        tile_multistates,
        tile_offsets);

      CUDF_CUDA_TRY(cudaStreamWaitEvent(scan_stream.value(), last_launch_event));

      if (delimiter.size() == 1) {
        // the single-byte case allows for a much more efficient kernel, so we special-case it
        byte_split_kernel<<<tiles_in_launch,
                            THREADS_PER_TILE,
                            0,
                            scan_stream.value()>>>(  //
          base_tile_idx,
          chunk_offset,
          row_offset_storage.size(),
          tile_offsets,
          delimiter[0],
          *chunk,
          row_offsets);
      } else {
        multibyte_split_kernel<<<tiles_in_launch,
                                 THREADS_PER_TILE,
                                 0,
                                 scan_stream.value()>>>(  //
          base_tile_idx,
          chunk_offset,
          row_offset_storage.size(),
          tile_multistates,
          tile_offsets,
          {device_delim.data(), static_cast<std::size_t>(device_delim.size())},
          *chunk,
          row_offsets);
      }

      // load the next chunk
      auto next_chunk = reader->get_next_chunk(ITEMS_PER_CHUNK, read_stream);
      // while that is running, determine how many offsets we output (synchronizes)
      auto const new_offsets = [&] {
        auto const new_offsets_unclamped =
          tile_offsets.get_inclusive_prefix(base_tile_idx + tiles_in_launch - 1, scan_stream) -
          static_cast<output_offset>(row_offset_storage.size());
        // if we are not in the last chunk, we can use all offsets
        if (chunk_offset + static_cast<output_offset>(chunk->size()) < byte_range_end) {
          return new_offsets_unclamped;
        }
        // if we are in the last chunk, we need to find the first out-of-bounds offset
        auto const it = thrust::make_counting_iterator(output_offset{});
        auto const end_loc =
          *thrust::find_if(rmm::exec_policy_nosync(scan_stream),
                           it,
                           it + new_offsets_unclamped,
                           [row_offsets, byte_range_end] __device__(output_offset i) {
                             return row_offsets[i] >= byte_range_end;
                           });
        // if we had no out-of-bounds offset, we copy all offsets
        if (end_loc == new_offsets_unclamped) { return end_loc; }
        // otherwise we copy only up to (including) the first out-of-bounds delimiter
        found_last_offset = true;
        return end_loc + 1;
      }();
      row_offset_storage.advance_output(new_offsets, scan_stream);
      // determine if we found the first or last field offset for the byte range
      if (new_offsets > 0 and not first_row_offset) {
        first_row_offset = row_offset_storage.front_element(scan_stream);
      }
      if (found_last_offset) { last_row_offset = row_offset_storage.back_element(scan_stream); }
      // copy over the characters we need, if we already encountered the first field delimiter
      if (first_row_offset.has_value()) {
        auto const begin =
          chunk->data() + std::max<byte_offset>(0, *first_row_offset - chunk_offset);
        auto const sentinel = last_row_offset.value_or(std::numeric_limits<byte_offset>::max());
        auto const end =
          chunk->data() + std::min<byte_offset>(sentinel - chunk_offset, chunk->size());
        auto const output_size = end - begin;
        auto char_output       = char_storage.next_output(scan_stream);
        thrust::copy(rmm::exec_policy_nosync(scan_stream), begin, end, char_output.begin());
        char_storage.advance_output(output_size, scan_stream);
      }

      CUDF_CUDA_TRY(cudaEventRecord(last_launch_event, scan_stream.value()));

      std::swap(read_stream, scan_stream);
      base_tile_idx += tiles_in_launch;
      chunk_offset += chunk->size();
      chunk = std::move(next_chunk);
    }

    CUDF_CUDA_TRY(cudaEventDestroy(last_launch_event));

    cudf::detail::join_streams(streams, stream);

    auto chars          = char_storage.gather(stream, mr);
    auto global_offsets = row_offset_storage.gather(stream, mr);
    return std::pair{std::move(global_offsets), std::move(chars)};
  }();

  // if the input was empty, we didn't find a delimiter at all,
  // or the first delimiter was also the last: empty output
  if (chunk_offset == 0 or not first_row_offset.has_value() or
      first_row_offset == last_row_offset) {
    return make_empty_column(type_id::STRING);
  }

  // insert an offset at the beginning if we started at the beginning of the input
  bool const insert_begin = first_row_offset.value_or(0) == 0;
  // insert an offset at the end if we have not terminated the last row
  bool const insert_end =
    not(last_row_offset.has_value() or
        (global_offsets.size() > 0 and global_offsets.back_element(stream) == chunk_offset));
  auto const chars_bytes = chunk_offset - *first_row_offset;
  auto offsets           = cudf::strings::detail::create_offsets_child_column(
    chars_bytes, global_offsets.size() + insert_begin + insert_end, stream, mr);
  auto offsets_itr =
    cudf::detail::offsetalator_factory::make_output_iterator(offsets->mutable_view());
  auto set_offset_value = [offsets_itr, stream](size_type index, int64_t value) {
    cudf::detail::device_single_thread(
      [offsets_itr, index, value] __device__() mutable { offsets_itr[index] = value; }, stream);
  };
  if (insert_begin) { set_offset_value(0, 0); }
  if (insert_end) { set_offset_value(offsets->size() - 1, chars_bytes); }
  thrust::transform(rmm::exec_policy(stream),
                    global_offsets.begin(),
                    global_offsets.end(),
                    offsets_itr + insert_begin,
                    cuda::proclaim_return_type<int64_t>(
                      [baseline = *first_row_offset] __device__(byte_offset global_offset) {
                        return (global_offset - baseline);
                      }));
  auto string_count = offsets->size() - 1;
  if (strip_delimiters) {
    auto it = cudf::detail::make_counting_transform_iterator(
      0,
      cuda::proclaim_return_type<thrust::pair<char*, int32_t>>(
        [ofs        = cudf::detail::offsetalator_factory::make_input_iterator(offsets->view()),
         chars      = chars.data(),
         delim_size = static_cast<size_type>(delimiter.size()),
         last_row   = static_cast<size_type>(string_count) - 1,
         insert_end] __device__(size_type row) {
          auto const begin = ofs[row];
          auto const len   = static_cast<size_type>(ofs[row + 1] - begin);
          if (row == last_row && insert_end) {
            return thrust::make_pair(chars + begin, len);
          } else {
            return thrust::make_pair(chars + begin, std::max<size_type>(0, len - delim_size));
          };
        }));
    return cudf::strings::detail::make_strings_column(it, it + string_count, stream, mr);
  } else {
    return cudf::make_strings_column(string_count, std::move(offsets), chars.release(), 0, {});
  }
}

}  // namespace detail

// deprecated in 24.08
std::unique_ptr<cudf::column> multibyte_split(cudf::io::text::data_chunk_source const& source,
                                              std::string const& delimiter,
                                              std::optional<byte_range_info> byte_range,
                                              rmm::cuda_stream_view stream,
                                              rmm::device_async_resource_ref mr)
{
  return multibyte_split(source,
                         delimiter,
                         parse_options{byte_range.value_or(create_byte_range_info_max())},
                         stream,
                         mr);
}

std::unique_ptr<cudf::column> multibyte_split(cudf::io::text::data_chunk_source const& source,
                                              std::string const& delimiter,
                                              parse_options options,
                                              rmm::cuda_stream_view stream,
                                              rmm::device_async_resource_ref mr)
{
  auto result = detail::multibyte_split(
    source, delimiter, options.byte_range, options.strip_delimiters, stream, mr);

  return result;
}

}  // namespace cudf::io::text<|MERGE_RESOLUTION|>--- conflicted
+++ resolved
@@ -55,13 +55,7 @@
 #include <numeric>
 #include <optional>
 
-<<<<<<< HEAD
-namespace cudf {
-namespace io {
-namespace text {
-=======
 namespace cudf::io::text {
->>>>>>> 261f9119
 namespace detail {
 namespace {
 
@@ -343,21 +337,6 @@
   std::optional<byte_offset> first_row_offset;
   if (byte_range.offset() == 0) { first_row_offset = 0; }
   std::optional<byte_offset> last_row_offset;
-<<<<<<< HEAD
-
-  auto [global_offsets, chars] = [&] {
-    auto const concurrency = 2;
-
-    // must be at least 32 when using warp-reduce on partials
-    // must be at least 1 more than max possible concurrent tiles
-    // best when at least 32 more than max possible concurrent tiles, due to rolling `invalid`s
-    auto num_tile_states = std::max(32, TILES_PER_CHUNK * concurrency + 32);
-    auto tile_multistates =
-      scan_tile_state<multistate>(num_tile_states, stream, rmm::mr::get_current_device_resource());
-    auto tile_offsets = scan_tile_state<output_offset>(
-      num_tile_states, stream, rmm::mr::get_current_device_resource());
-
-=======
 
   auto [global_offsets, chars] = [&] {
     // must be at least 32 when using warp-reduce on partials
@@ -370,7 +349,6 @@
     auto tile_offsets = scan_tile_state<output_offset>(
       num_tile_states, stream, rmm::mr::get_current_device_resource());
 
->>>>>>> 261f9119
     multibyte_split_init_kernel<<<TILES_PER_CHUNK,
                                   THREADS_PER_TILE,
                                   0,
@@ -399,10 +377,6 @@
     auto reader               = source.create_reader();
     auto const byte_range_end = byte_range.offset() + byte_range.size();
     reader->skip_bytes(chunk_offset);
-<<<<<<< HEAD
-
-=======
->>>>>>> 261f9119
     // amortize output chunk allocations over 8 worst-case outputs. This limits the overallocation
     constexpr auto max_growth = 8;
     output_builder<byte_offset> row_offset_storage(ITEMS_PER_CHUNK, max_growth, stream);
