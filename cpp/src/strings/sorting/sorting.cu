/*
 * Copyright (c) 2019, NVIDIA CORPORATION.
 *
 * Licensed under the Apache License, Version 2.0 (the "License");
 * you may not use this file except in compliance with the License.
 * You may obtain a copy of the License at
 *
 *     http://www.apache.org/licenses/LICENSE-2.0
 *
 * Unless required by applicable law or agreed to in writing, software
 * distributed under the License is distributed on an "AS IS" BASIS,
 * WITHOUT WARRANTIES OR CONDITIONS OF ANY KIND, either express or implied.
 * See the License for the specific language governing permissions and
 * limitations under the License.
 */

#include <cudf/column/column_device_view.cuh>
#include <cudf/detail/gather.hpp>
#include <cudf/strings/sorting.hpp>
#include <cudf/strings/string_view.cuh>
#include <cudf/strings/strings_column_view.hpp>

#include <rmm/thrust_rmm_allocator.h>
#include <thrust/sequence.h>
#include <thrust/sort.h>

namespace cudf {
namespace strings {
namespace detail {
// return sorted version of the given strings column
std::unique_ptr<cudf::column> sort(strings_column_view strings,
                                   sort_type stype,
                                   cudf::order order,
                                   cudf::null_order null_order,
                                   cudaStream_t stream,
                                   rmm::mr::device_memory_resource* mr)
{
  auto execpol        = rmm::exec_policy(stream);
  auto strings_column = column_device_view::create(strings.parent(), stream);
  auto d_column       = *strings_column;

  // sort the indices of the strings
  size_type num_strings = strings.size();
  rmm::device_vector<size_type> indices(num_strings);
  thrust::sequence(execpol->on(stream), indices.begin(), indices.end());
  thrust::sort(execpol->on(stream),
               indices.begin(),
               indices.end(),
               [d_column, stype, order, null_order] __device__(size_type lhs, size_type rhs) {
                 bool lhs_null{d_column.is_null(lhs)};
                 bool rhs_null{d_column.is_null(rhs)};
                 if (lhs_null || rhs_null)
                   return (null_order == cudf::null_order::BEFORE ? !rhs_null : !lhs_null);
                 string_view lhs_str = d_column.element<string_view>(lhs);
                 string_view rhs_str = d_column.element<string_view>(rhs);
                 int cmp             = 0;
                 if (stype & sort_type::length) cmp = lhs_str.length() - rhs_str.length();
                 if (stype & sort_type::name) cmp = lhs_str.compare(rhs_str);
                 return (order == cudf::order::ASCENDING ? (cmp < 0) : (cmp > 0));
               });

  // create a column_view as a wrapper of these indices
  column_view indices_view(data_type{INT32}, num_strings, indices.data().get(), nullptr, 0);
  // now build a new strings column from the indices
  auto table_sorted =
<<<<<<< HEAD
    experimental::detail::gather(table_view{{strings.parent()}},
                                 indices_view,
                                 experimental::detail::out_of_bounds_policy::NULLIFY,
                                 experimental::detail::negative_indices_policy::NOT_ALLOWED,
                                 mr,
                                 stream)
      ->release();
=======
    cudf::detail::gather(table_view{{strings.parent()}}, indices_view, stream, mr)->release();
>>>>>>> 01ca9eda
  return std::move(table_sorted.front());
}

}  // namespace detail
}  // namespace strings
}  // namespace cudf<|MERGE_RESOLUTION|>--- conflicted
+++ resolved
@@ -62,18 +62,13 @@
   // create a column_view as a wrapper of these indices
   column_view indices_view(data_type{INT32}, num_strings, indices.data().get(), nullptr, 0);
   // now build a new strings column from the indices
-  auto table_sorted =
-<<<<<<< HEAD
-    experimental::detail::gather(table_view{{strings.parent()}},
-                                 indices_view,
-                                 experimental::detail::out_of_bounds_policy::NULLIFY,
-                                 experimental::detail::negative_indices_policy::NOT_ALLOWED,
-                                 mr,
-                                 stream)
-      ->release();
-=======
-    cudf::detail::gather(table_view{{strings.parent()}}, indices_view, stream, mr)->release();
->>>>>>> 01ca9eda
+  auto table_sorted = cudf::detail::gather(table_view{{strings.parent()}},
+                                           indices_view,
+                                           cudf::detail::out_of_bounds_policy::NULLIFY,
+                                           cudf::detail::negative_indices_policy::NOT_ALLOWED,
+                                           mr,
+                                           stream)
+                        ->release();
   return std::move(table_sorted.front());
 }
 
