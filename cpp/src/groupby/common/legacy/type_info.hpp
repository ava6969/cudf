/*
 * Copyright (c) 2019, NVIDIA CORPORATION.
 *
 * Licensed under the Apache License, Version 2.0 (the "License");
 * you may not use this file except in compliance with the License.
 * You may obtain a copy of the License at
 *
 *     http://www.apache.org/licenses/LICENSE-2.0
 *
 * Unless required by applicable law or agreed to in writing, software
 * distributed under the License is distributed on an "AS IS" BASIS,
 * WITHOUT WARRANTIES OR CONDITIONS OF ANY KIND, either express or implied.
 * See the License for the specific language governing permissions and
 * limitations under the License.
 */

#ifndef _TYPE_INFO_HPP
#define _TYPE_INFO_HPP

#include <cudf/legacy/groupby.hpp>

/**
 * @file type_info.hpp
 * @brief Type info traits used in hash-based groupby.
<<<<<<< HEAD
**/
=======
 *---------------------------------------------------------------------------**/
>>>>>>> cfb1f6b6
namespace cudf {
// forward decls
struct DeviceMin;
struct DeviceMax;
struct DeviceSum;

namespace groupby {
/**
 * @brief Maps a operators enum value to it's corresponding binary
 * operator functor.
 *
 * @tparam op The enum to map to its corresponding functor
<<<<<<< HEAD
 **/
template <operators op> struct corresponding_functor { using type = void; };
template <> struct corresponding_functor<MIN> { using type = DeviceMin; };
template <> struct corresponding_functor<MAX> { using type = DeviceMax; };
template <> struct corresponding_functor<SUM> { using type = DeviceSum; };
template <> struct corresponding_functor<COUNT> { using type = DeviceSum; };
=======
 *---------------------------------------------------------------------------**/
template <operators op>
struct corresponding_functor {
  using type = void;
};
template <>
struct corresponding_functor<MIN> {
  using type = DeviceMin;
};
template <>
struct corresponding_functor<MAX> {
  using type = DeviceMax;
};
template <>
struct corresponding_functor<SUM> {
  using type = DeviceSum;
};
template <>
struct corresponding_functor<COUNT> {
  using type = DeviceSum;
};
>>>>>>> cfb1f6b6
template <operators op>
using corresponding_functor_t = typename corresponding_functor<op>::type;

/**
 * @brief Determines accumulator type based on input type and operation.
 *
 * @tparam InputType The type of the input to the aggregation operation
 * @tparam op The aggregation operation performed
 * @tparam dummy Dummy for SFINAE
 **/
template <typename SourceType, operators op, typename dummy = void>
struct target_type {
  using type = void;
};

// Computing MIN of SourceType, use SourceType accumulator
template <typename SourceType>
struct target_type<SourceType, MIN> {
  using type = SourceType;
};

// Computing MAX of SourceType, use SourceType accumulator
template <typename SourceType>
struct target_type<SourceType, MAX> {
  using type = SourceType;
};

// Always use int64_t accumulator for COUNT
template <typename SourceType>
struct target_type<SourceType, COUNT> {
  using type = cudf::size_type;
};

// Always use `double` for MEAN
template <typename SourceType>
struct target_type<SourceType, MEAN> {
  using type = double;
};

// Summing integers of any type, always use int64_t accumulator
template <typename SourceType>
struct target_type<SourceType, SUM, std::enable_if_t<std::is_integral<SourceType>::value>> {
  using type = int64_t;
};

// Always use `double` for quantile
template <typename SourceType>
struct target_type<SourceType, QUANTILE> {
  using type = double;
};

// MEDIAN is Just and special case of a QUANTILE
template <typename SourceType>
struct target_type<SourceType, MEDIAN> {
  using type = target_type<SourceType, QUANTILE>;
};

// Summing float/doubles, use same type accumulator
template <typename SourceType>
struct target_type<SourceType, SUM, std::enable_if_t<std::is_floating_point<SourceType>::value>> {
  using type = SourceType;
};

template <typename SourceType, operators op>
using target_type_t = typename target_type<SourceType, op>::type;

/**
 * @brief Functor that uses the target_type trait to map the combination of a
 * dispatched SourceType and aggregation operation to required target gdf_dtype.
 **/
struct target_type_mapper {
  template <typename SourceType>
  gdf_dtype operator()(operators op) const noexcept
  {
    switch (op) {
      case MIN: return gdf_dtype_of<target_type_t<SourceType, operators::MIN>>();
      case MAX: return gdf_dtype_of<target_type_t<SourceType, operators::MAX>>();
      case SUM: return gdf_dtype_of<target_type_t<SourceType, operators::SUM>>();
      case COUNT: return gdf_dtype_of<target_type_t<SourceType, operators::COUNT>>();
      case MEAN: return gdf_dtype_of<target_type_t<SourceType, operators::MEAN>>();
      case MEDIAN: return gdf_dtype_of<target_type_t<SourceType, operators::MEDIAN>>();
      case QUANTILE: return gdf_dtype_of<target_type_t<SourceType, operators::QUANTILE>>();
      default: return GDF_invalid;
    }
  }
};

}  // namespace groupby
}  // namespace cudf

#endif<|MERGE_RESOLUTION|>--- conflicted
+++ resolved
@@ -22,11 +22,7 @@
 /**
  * @file type_info.hpp
  * @brief Type info traits used in hash-based groupby.
-<<<<<<< HEAD
-**/
-=======
- *---------------------------------------------------------------------------**/
->>>>>>> cfb1f6b6
+ **/
 namespace cudf {
 // forward decls
 struct DeviceMin;
@@ -39,15 +35,7 @@
  * operator functor.
  *
  * @tparam op The enum to map to its corresponding functor
-<<<<<<< HEAD
  **/
-template <operators op> struct corresponding_functor { using type = void; };
-template <> struct corresponding_functor<MIN> { using type = DeviceMin; };
-template <> struct corresponding_functor<MAX> { using type = DeviceMax; };
-template <> struct corresponding_functor<SUM> { using type = DeviceSum; };
-template <> struct corresponding_functor<COUNT> { using type = DeviceSum; };
-=======
- *---------------------------------------------------------------------------**/
 template <operators op>
 struct corresponding_functor {
   using type = void;
@@ -68,7 +56,6 @@
 struct corresponding_functor<COUNT> {
   using type = DeviceSum;
 };
->>>>>>> cfb1f6b6
 template <operators op>
 using corresponding_functor_t = typename corresponding_functor<op>::type;
 
