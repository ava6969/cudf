# =============================================================================
# Copyright (c) 2018-2023, NVIDIA CORPORATION.
#
# Licensed under the Apache License, Version 2.0 (the "License"); you may not use this file except
# in compliance with the License. You may obtain a copy of the License at
#
# http://www.apache.org/licenses/LICENSE-2.0
#
# Unless required by applicable law or agreed to in writing, software distributed under the License
# is distributed on an "AS IS" BASIS, WITHOUT WARRANTIES OR CONDITIONS OF ANY KIND, either express
# or implied. See the License for the specific language governing permissions and limitations under
# the License.
# =============================================================================

cmake_minimum_required(VERSION 3.23.1 FATAL_ERROR)

include(../fetch_rapids.cmake)
include(rapids-cmake)
include(rapids-cpm)
include(rapids-cuda)
include(rapids-export)
include(rapids-find)

rapids_cuda_init_architectures(CUDF)

project(
  CUDF
<<<<<<< HEAD
  VERSION 22.12.01
=======
  VERSION 23.02.00
>>>>>>> 3b2682f0
  LANGUAGES C CXX CUDA
)
if(CMAKE_CUDA_COMPILER_ID STREQUAL "NVIDIA" AND CMAKE_CUDA_COMPILER_VERSION VERSION_LESS 11.5)
  message(
    FATAL_ERROR
      "libcudf requires CUDA Toolkit 11.5+ to compile (nvcc ${CMAKE_CUDA_COMPILER_VERSION} provided)"
  )
endif()

# Needed because GoogleBenchmark changes the state of FindThreads.cmake, causing subsequent runs to
# have different values for the `Threads::Threads` target. Setting this flag ensures
# `Threads::Threads` is the same value in first run and subsequent runs.
set(THREADS_PREFER_PTHREAD_FLAG ON)

# ##################################################################################################
# * build options ---------------------------------------------------------------------------------

option(USE_NVTX "Build with NVTX support" ON)
option(BUILD_TESTS "Configure CMake to build tests" ON)
option(BUILD_BENCHMARKS "Configure CMake to build (google & nvbench) benchmarks" OFF)
option(BUILD_SHARED_LIBS "Build cuDF shared libraries" ON)
option(JITIFY_USE_CACHE "Use a file cache for JIT compiled kernels" ON)
option(CUDF_BUILD_TESTUTIL "Whether to build the test utilities contained in libcudf" ON)
mark_as_advanced(CUDF_BUILD_TESTUTIL)
option(CUDF_USE_PROPRIETARY_NVCOMP "Download and use NVCOMP with proprietary extensions" ON)
option(CUDF_USE_ARROW_STATIC "Build and statically link Arrow libraries" OFF)
option(CUDF_ENABLE_ARROW_ORC "Build the Arrow ORC adapter" OFF)
option(CUDF_ENABLE_ARROW_PYTHON "Find (or build) Arrow with Python support" OFF)
option(CUDF_ENABLE_ARROW_PARQUET "Find (or build) Arrow with Parquet support" OFF)
option(CUDF_ENABLE_ARROW_S3 "Build/Enable AWS S3 Arrow filesystem support" OFF)
option(
  CUDF_USE_PER_THREAD_DEFAULT_STREAM
  "Build cuDF with per-thread default stream, including passing the per-thread default
         stream to external libraries."
  OFF
)
option(DISABLE_DEPRECATION_WARNINGS "Disable warnings generated from deprecated declarations." OFF)
# Option to enable line info in CUDA device compilation to allow introspection when profiling /
# memchecking
option(CUDA_ENABLE_LINEINFO
       "Enable the -lineinfo option for nvcc (useful for cuda-memcheck / profiler" OFF
)
option(CUDA_WARNINGS_AS_ERRORS "Enable -Werror=all-warnings for all CUDA compilation" ON)
# cudart can be statically linked or dynamically linked. The python ecosystem wants dynamic linking
option(CUDA_STATIC_RUNTIME "Statically link the CUDA runtime" OFF)
option(USE_LIBARROW_FROM_PYARROW "Use the libarrow contained within pyarrow." OFF)
mark_as_advanced(USE_LIBARROW_FROM_PYARROW)

message(VERBOSE "CUDF: Build with NVTX support: ${USE_NVTX}")
message(VERBOSE "CUDF: Configure CMake to build tests: ${BUILD_TESTS}")
message(VERBOSE "CUDF: Configure CMake to build (google & nvbench) benchmarks: ${BUILD_BENCHMARKS}")
message(VERBOSE "CUDF: Build cuDF shared libraries: ${BUILD_SHARED_LIBS}")
message(VERBOSE "CUDF: Use a file cache for JIT compiled kernels: ${JITIFY_USE_CACHE}")
message(VERBOSE "CUDF: Build and statically link Arrow libraries: ${CUDF_USE_ARROW_STATIC}")
message(VERBOSE "CUDF: Build and enable S3 filesystem support for Arrow: ${CUDF_ENABLE_ARROW_S3}")
message(VERBOSE "CUDF: Build with per-thread default stream: ${CUDF_USE_PER_THREAD_DEFAULT_STREAM}")
message(
  VERBOSE
  "CUDF: Disable warnings generated from deprecated declarations: ${DISABLE_DEPRECATION_WARNINGS}"
)
message(
  VERBOSE
  "CUDF: Enable the -lineinfo option for nvcc (useful for cuda-memcheck / profiler: ${CUDA_ENABLE_LINEINFO}"
)
message(VERBOSE "CUDF: Statically link the CUDA runtime: ${CUDA_STATIC_RUNTIME}")

# Set a default build type if none was specified
rapids_cmake_build_type("Release")
set(CUDF_BUILD_TESTS ${BUILD_TESTS})
set(CUDF_BUILD_BENCHMARKS ${BUILD_BENCHMARKS})
if(BUILD_TESTS AND NOT CUDF_BUILD_TESTUTIL)
  message(
    FATAL_ERROR
      "Tests cannot be built without building cudf test utils. Please set CUDF_BUILD_TESTUTIL=ON or BUILD_TESTS=OFF"
  )
endif()

set(CUDF_CXX_FLAGS "")
set(CUDF_CUDA_FLAGS "")
set(CUDF_CXX_DEFINITIONS "")
set(CUDF_CUDA_DEFINITIONS "")

# Set RMM logging level
set(RMM_LOGGING_LEVEL
    "INFO"
    CACHE STRING "Choose the logging level."
)
set_property(
  CACHE RMM_LOGGING_LEVEL PROPERTY STRINGS "TRACE" "DEBUG" "INFO" "WARN" "ERROR" "CRITICAL" "OFF"
)
message(VERBOSE "CUDF: RMM_LOGGING_LEVEL = '${RMM_LOGGING_LEVEL}'.")

if(NOT CUDF_GENERATED_INCLUDE_DIR)
  set(CUDF_GENERATED_INCLUDE_DIR ${CUDF_BINARY_DIR})
endif()

# ##################################################################################################
# * conda environment -----------------------------------------------------------------------------
rapids_cmake_support_conda_env(conda_env MODIFY_PREFIX_PATH)

# ##################################################################################################
# * compiler options ------------------------------------------------------------------------------
rapids_find_package(
  CUDAToolkit REQUIRED
  BUILD_EXPORT_SET cudf-exports
  INSTALL_EXPORT_SET cudf-exports
)
include(cmake/Modules/ConfigureCUDA.cmake) # set other CUDA compilation flags

# ##################################################################################################
# * dependencies ----------------------------------------------------------------------------------

# find zlib
rapids_find_package(ZLIB REQUIRED)

if(CUDF_BUILD_TESTUTIL)
  # find Threads (needed by cudftestutil)
  rapids_find_package(
    Threads REQUIRED
    BUILD_EXPORT_SET cudf-exports
    INSTALL_EXPORT_SET cudf-exports
  )
endif()

# add third party dependencies using CPM
rapids_cpm_init()
# find jitify
include(cmake/thirdparty/get_jitify.cmake)
# find nvCOMP
include(cmake/thirdparty/get_nvcomp.cmake)
# find thrust/cub
include(cmake/thirdparty/get_thrust.cmake)
# find rmm
include(cmake/thirdparty/get_rmm.cmake)
# find arrow
include(cmake/thirdparty/get_arrow.cmake)
# find dlpack
include(cmake/thirdparty/get_dlpack.cmake)
# find libcu++
include(${rapids-cmake-dir}/cpm/libcudacxx.cmake)
rapids_cpm_libcudacxx(BUILD_EXPORT_SET cudf-exports INSTALL_EXPORT_SET cudf-exports)
# find cuCollections Should come after including thrust and libcudacxx
include(cmake/thirdparty/get_cucollections.cmake)
# find or install GoogleTest
if(CUDF_BUILD_TESTUTIL)
  include(cmake/thirdparty/get_gtest.cmake)
endif()
# preprocess jitify-able kernels
include(cmake/Modules/JitifyPreprocessKernels.cmake)
# find cuFile
include(cmake/thirdparty/get_cufile.cmake)
# find KvikIO
include(cmake/thirdparty/get_kvikio.cmake)

# Workaround until https://github.com/rapidsai/rapids-cmake/issues/176 is resolved
if(NOT BUILD_SHARED_LIBS)
  include("${rapids-cmake-dir}/export/find_package_file.cmake")
  list(APPEND METADATA_KINDS BUILD INSTALL)
  list(APPEND dependencies KvikIO ZLIB nvcomp)
  if(TARGET cufile::cuFile_interface)
    list(APPEND dependencies cuFile)
  endif()

  foreach(METADATA_KIND IN LISTS METADATA_KINDS)
    foreach(dep IN LISTS dependencies)
      rapids_export_package(${METADATA_KIND} ${dep} cudf-exports)
    endforeach()
  endforeach()

  if(TARGET conda_env)
    install(TARGETS conda_env EXPORT cudf-exports)
  endif()
endif()

# ##################################################################################################
# * library targets -------------------------------------------------------------------------------

add_library(
  cudf
  src/aggregation/aggregation.cpp
  src/aggregation/aggregation.cu
  src/aggregation/result_cache.cpp
  src/ast/expression_parser.cpp
  src/ast/expressions.cpp
  src/binaryop/binaryop.cpp
  src/binaryop/compiled/ATan2.cu
  src/binaryop/compiled/Add.cu
  src/binaryop/compiled/BitwiseAnd.cu
  src/binaryop/compiled/BitwiseOr.cu
  src/binaryop/compiled/BitwiseXor.cu
  src/binaryop/compiled/Div.cu
  src/binaryop/compiled/FloorDiv.cu
  src/binaryop/compiled/Greater.cu
  src/binaryop/compiled/GreaterEqual.cu
  src/binaryop/compiled/IntPow.cu
  src/binaryop/compiled/Less.cu
  src/binaryop/compiled/LessEqual.cu
  src/binaryop/compiled/LogBase.cu
  src/binaryop/compiled/LogicalAnd.cu
  src/binaryop/compiled/LogicalOr.cu
  src/binaryop/compiled/Mod.cu
  src/binaryop/compiled/Mul.cu
  src/binaryop/compiled/NullEquals.cu
  src/binaryop/compiled/NullLogicalAnd.cu
  src/binaryop/compiled/NullLogicalOr.cu
  src/binaryop/compiled/NullMax.cu
  src/binaryop/compiled/NullMin.cu
  src/binaryop/compiled/PMod.cu
  src/binaryop/compiled/Pow.cu
  src/binaryop/compiled/PyMod.cu
  src/binaryop/compiled/ShiftLeft.cu
  src/binaryop/compiled/ShiftRight.cu
  src/binaryop/compiled/ShiftRightUnsigned.cu
  src/binaryop/compiled/Sub.cu
  src/binaryop/compiled/TrueDiv.cu
  src/binaryop/compiled/binary_ops.cu
  src/binaryop/compiled/equality_ops.cu
  src/binaryop/compiled/util.cpp
  src/labeling/label_bins.cu
  src/bitmask/null_mask.cu
  src/bitmask/is_element_valid.cpp
  src/column/column.cu
  src/column/column_device_view.cu
  src/column/column_factories.cpp
  src/column/column_factories.cu
  src/column/column_view.cpp
  src/copying/concatenate.cu
  src/copying/contiguous_split.cu
  src/copying/copy.cpp
  src/copying/copy.cu
  src/copying/copy_range.cu
  src/copying/gather.cu
  src/copying/get_element.cu
  src/copying/pack.cpp
  src/copying/purge_nonempty_nulls.cu
  src/copying/reverse.cu
  src/copying/sample.cu
  src/copying/scatter.cu
  src/copying/shift.cu
  src/copying/slice.cu
  src/copying/split.cpp
  src/copying/segmented_shift.cu
  src/datetime/datetime_ops.cu
  src/dictionary/add_keys.cu
  src/dictionary/decode.cu
  src/dictionary/detail/concatenate.cu
  src/dictionary/detail/merge.cu
  src/dictionary/dictionary_column_view.cpp
  src/dictionary/dictionary_factories.cu
  src/dictionary/encode.cu
  src/dictionary/remove_keys.cu
  src/dictionary/replace.cu
  src/dictionary/search.cu
  src/dictionary/set_keys.cu
  src/filling/calendrical_month_sequence.cu
  src/filling/fill.cu
  src/filling/repeat.cu
  src/filling/sequence.cu
  src/groupby/groupby.cu
  src/groupby/hash/groupby.cu
  src/groupby/sort/aggregate.cpp
  src/groupby/sort/group_argmax.cu
  src/groupby/sort/group_argmin.cu
  src/groupby/sort/group_collect.cu
  src/groupby/sort/group_correlation.cu
  src/groupby/sort/group_count.cu
  src/groupby/sort/group_m2.cu
  src/groupby/sort/group_max.cu
  src/groupby/sort/group_min.cu
  src/groupby/sort/group_merge_lists.cu
  src/groupby/sort/group_merge_m2.cu
  src/groupby/sort/group_nth_element.cu
  src/groupby/sort/group_nunique.cu
  src/groupby/sort/group_product.cu
  src/groupby/sort/group_quantiles.cu
  src/groupby/sort/group_std.cu
  src/groupby/sort/group_sum.cu
  src/groupby/sort/scan.cpp
  src/groupby/sort/group_count_scan.cu
  src/groupby/sort/group_max_scan.cu
  src/groupby/sort/group_min_scan.cu
  src/groupby/sort/group_rank_scan.cu
  src/groupby/sort/group_replace_nulls.cu
  src/groupby/sort/group_sum_scan.cu
  src/groupby/sort/sort_helper.cu
  src/hash/hashing.cu
  src/hash/md5_hash.cu
  src/hash/murmur_hash.cu
  src/hash/spark_murmur_hash.cu
  src/interop/dlpack.cpp
  src/interop/from_arrow.cu
  src/interop/to_arrow.cu
  src/interop/detail/arrow_allocator.cpp
  src/io/avro/avro.cpp
  src/io/avro/avro_gpu.cu
  src/io/avro/reader_impl.cu
  src/io/comp/brotli_dict.cpp
  src/io/comp/cpu_unbz2.cpp
  src/io/comp/debrotli.cu
  src/io/comp/gpuinflate.cu
  src/io/comp/nvcomp_adapter.cpp
  src/io/comp/nvcomp_adapter.cu
  src/io/comp/snap.cu
  src/io/comp/uncomp.cpp
  src/io/comp/unsnap.cu
  src/io/csv/csv_gpu.cu
  src/io/csv/durations.cu
  src/io/csv/reader_impl.cu
  src/io/csv/writer_impl.cu
  src/io/functions.cpp
  src/io/json/json_column.cu
  src/io/json/json_gpu.cu
  src/io/json/json_tree.cu
  src/io/json/nested_json_gpu.cu
  src/io/json/reader_impl.cu
  src/io/json/experimental/byte_range_info.cu
  src/io/json/experimental/read_json.cpp
  src/io/json/write_json.cu
  src/io/orc/aggregate_orc_metadata.cpp
  src/io/orc/dict_enc.cu
  src/io/orc/orc.cpp
  src/io/orc/reader_impl.cu
  src/io/orc/stats_enc.cu
  src/io/orc/stripe_data.cu
  src/io/orc/stripe_enc.cu
  src/io/orc/stripe_init.cu
  src/io/orc/timezone.cpp
  src/io/orc/writer_impl.cu
  src/io/parquet/compact_protocol_reader.cpp
  src/io/parquet/compact_protocol_writer.cpp
  src/io/parquet/page_data.cu
  src/io/parquet/chunk_dict.cu
  src/io/parquet/page_enc.cu
  src/io/parquet/page_hdr.cu
  src/io/parquet/reader.cpp
  src/io/parquet/reader_impl.cpp
  src/io/parquet/reader_impl_helpers.cpp
  src/io/parquet/reader_impl_preprocess.cu
  src/io/parquet/writer_impl.cu
  src/io/statistics/orc_column_statistics.cu
  src/io/statistics/parquet_column_statistics.cu
  src/io/text/byte_range_info.cpp
  src/io/text/data_chunk_source_factories.cpp
  src/io/text/bgzip_data_chunk_source.cu
  src/io/text/bgzip_utils.cpp
  src/io/text/multibyte_split.cu
  src/io/utilities/column_buffer.cpp
  src/io/utilities/config_utils.cpp
  src/io/utilities/data_sink.cpp
  src/io/utilities/datasource.cpp
  src/io/utilities/file_io_utilities.cpp
  src/io/utilities/parsing_utils.cu
  src/io/utilities/trie.cu
  src/io/utilities/type_conversion.cpp
  src/jit/cache.cpp
  src/jit/parser.cpp
  src/jit/util.cpp
  src/join/conditional_join.cu
  src/join/cross_join.cu
  src/join/hash_join.cu
  src/join/join.cu
  src/join/join_utils.cu
  src/join/mixed_join.cu
  src/join/mixed_join_kernel.cu
  src/join/mixed_join_kernel_nulls.cu
  src/join/mixed_join_kernels_semi.cu
  src/join/mixed_join_semi.cu
  src/join/mixed_join_size_kernel.cu
  src/join/mixed_join_size_kernel_nulls.cu
  src/join/mixed_join_size_kernels_semi.cu
  src/join/semi_join.cu
  src/lists/contains.cu
  src/lists/combine/concatenate_list_elements.cu
  src/lists/combine/concatenate_rows.cu
  src/lists/copying/concatenate.cu
  src/lists/copying/copying.cu
  src/lists/copying/gather.cu
  src/lists/copying/segmented_gather.cu
  src/lists/copying/scatter_helper.cu
  src/lists/count_elements.cu
  src/lists/dremel.cu
  src/lists/explode.cu
  src/lists/extract.cu
  src/lists/interleave_columns.cu
  src/lists/lists_column_factories.cu
  src/lists/lists_column_view.cu
  src/lists/reverse.cu
  src/lists/segmented_sort.cu
  src/lists/sequences.cu
  src/lists/set_operations.cu
  src/lists/stream_compaction/apply_boolean_mask.cu
  src/lists/stream_compaction/distinct.cu
  src/lists/utilities.cu
  src/merge/merge.cu
  src/partitioning/partitioning.cu
  src/partitioning/round_robin.cu
  src/quantiles/tdigest/tdigest.cu
  src/quantiles/tdigest/tdigest_aggregation.cu
  src/quantiles/tdigest/tdigest_column_view.cpp
  src/quantiles/quantile.cu
  src/quantiles/quantiles.cu
  src/reductions/all.cu
  src/reductions/any.cu
  src/reductions/collect_ops.cu
  src/reductions/max.cu
  src/reductions/mean.cu
  src/reductions/min.cu
  src/reductions/minmax.cu
  src/reductions/nth_element.cu
  src/reductions/product.cu
  src/reductions/reductions.cpp
  src/reductions/scan/rank_scan.cu
  src/reductions/scan/scan.cpp
  src/reductions/scan/scan_exclusive.cu
  src/reductions/scan/scan_inclusive.cu
  src/reductions/segmented_all.cu
  src/reductions/segmented_any.cu
  src/reductions/segmented_max.cu
  src/reductions/segmented_min.cu
  src/reductions/segmented_product.cu
  src/reductions/segmented_reductions.cpp
  src/reductions/segmented_sum.cu
  src/reductions/std.cu
  src/reductions/sum.cu
  src/reductions/sum_of_squares.cu
  src/reductions/var.cu
  src/replace/clamp.cu
  src/replace/nans.cu
  src/replace/nulls.cu
  src/replace/replace.cu
  src/reshape/byte_cast.cu
  src/reshape/interleave_columns.cu
  src/reshape/tile.cu
  src/rolling/detail/rolling_collect_list.cu
  src/rolling/detail/rolling_fixed_window.cu
  src/rolling/detail/rolling_variable_window.cu
  src/rolling/grouped_rolling.cu
  src/rolling/range_window_bounds.cpp
  src/rolling/rolling.cu
  src/round/round.cu
  src/scalar/scalar.cpp
  src/scalar/scalar_factories.cpp
  src/search/contains_column.cu
  src/search/contains_scalar.cu
  src/search/contains_table.cu
  src/search/search_ordered.cu
  src/sort/is_sorted.cu
  src/sort/rank.cu
  src/sort/segmented_sort.cu
  src/sort/sort_column.cu
  src/sort/sort.cu
  src/sort/stable_segmented_sort.cu
  src/sort/stable_sort_column.cu
  src/sort/stable_sort.cu
  src/stream_compaction/apply_boolean_mask.cu
  src/stream_compaction/distinct.cu
  src/stream_compaction/distinct_count.cu
  src/stream_compaction/distinct_reduce.cu
  src/stream_compaction/drop_nans.cu
  src/stream_compaction/drop_nulls.cu
  src/stream_compaction/stable_distinct.cu
  src/stream_compaction/unique.cu
  src/stream_compaction/unique_count.cu
  src/strings/attributes.cu
  src/strings/capitalize.cu
  src/strings/case.cu
  src/strings/char_types/char_cases.cu
  src/strings/char_types/char_types.cu
  src/strings/combine/concatenate.cu
  src/strings/combine/join.cu
  src/strings/combine/join_list_elements.cu
  src/strings/contains.cu
  src/strings/convert/convert_booleans.cu
  src/strings/convert/convert_datetime.cu
  src/strings/convert/convert_durations.cu
  src/strings/convert/convert_fixed_point.cu
  src/strings/convert/convert_floats.cu
  src/strings/convert/convert_hex.cu
  src/strings/convert/convert_integers.cu
  src/strings/convert/convert_ipv4.cu
  src/strings/convert/convert_urls.cu
  src/strings/convert/convert_lists.cu
  src/strings/copying/concatenate.cu
  src/strings/copying/copying.cu
  src/strings/copying/shift.cu
  src/strings/count_matches.cu
  src/strings/extract/extract.cu
  src/strings/extract/extract_all.cu
  src/strings/filling/fill.cu
  src/strings/filter_chars.cu
  src/strings/like.cu
  src/strings/padding.cu
  src/strings/json/json_path.cu
  src/strings/regex/regcomp.cpp
  src/strings/regex/regexec.cpp
  src/strings/regex/regex_program.cpp
  src/strings/repeat_strings.cu
  src/strings/replace/backref_re.cu
  src/strings/replace/multi_re.cu
  src/strings/replace/replace.cu
  src/strings/replace/replace_re.cu
  src/strings/reverse.cu
  src/strings/search/findall.cu
  src/strings/search/find.cu
  src/strings/search/find_multiple.cu
  src/strings/slice.cu
  src/strings/split/partition.cu
  src/strings/split/split.cu
  src/strings/split/split_re.cu
  src/strings/split/split_record.cu
  src/strings/strings_column_factories.cu
  src/strings/strings_column_view.cpp
  src/strings/strings_scalar_factories.cpp
  src/strings/strip.cu
  src/strings/translate.cu
  src/strings/utilities.cu
  src/strings/wrap.cu
  src/structs/copying/concatenate.cu
  src/structs/structs_column_factories.cu
  src/structs/structs_column_view.cpp
  src/structs/utilities.cpp
  src/table/row_operators.cu
  src/table/table.cpp
  src/table/table_device_view.cu
  src/table/table_view.cpp
  src/text/detokenize.cu
  src/text/edit_distance.cu
  src/text/generate_ngrams.cu
  src/text/ngrams_tokenize.cu
  src/text/normalize.cu
  src/text/replace.cu
  src/text/stemmer.cu
  src/text/subword/bpe_tokenizer.cu
  src/text/subword/data_normalizer.cu
  src/text/subword/load_hash_file.cu
  src/text/subword/load_merges_file.cu
  src/text/subword/subword_tokenize.cu
  src/text/subword/wordpiece_tokenizer.cu
  src/text/tokenize.cu
  src/transform/bools_to_mask.cu
  src/transform/compute_column.cu
  src/transform/encode.cu
  src/transform/mask_to_bools.cu
  src/transform/nans_to_nulls.cu
  src/transform/one_hot_encode.cu
  src/transform/row_bit_count.cu
  src/transform/transform.cpp
  src/transpose/transpose.cu
  src/unary/cast_ops.cu
  src/unary/math_ops.cu
  src/unary/nan_ops.cu
  src/unary/null_ops.cu
  src/utilities/default_stream.cpp
  src/utilities/traits.cpp
  src/utilities/type_checks.cpp
  src/utilities/type_dispatcher.cpp
)

# Anything that includes jitify needs to be compiled with _FILE_OFFSET_BITS=64 due to a limitation
# in how conda builds glibc
set_source_files_properties(
  src/binaryop/binaryop.cpp
  src/jit/cache.cpp
  src/rolling/detail/rolling_fixed_window.cu
  src/rolling/detail/rolling_variable_window.cu
  src/rolling/grouped_rolling.cu
  src/rolling/rolling.cu
  src/transform/transform.cpp
  PROPERTIES COMPILE_DEFINITIONS "_FILE_OFFSET_BITS=64"
)

set_target_properties(
  cudf
  PROPERTIES BUILD_RPATH "\$ORIGIN"
             INSTALL_RPATH "\$ORIGIN"
             # set target compile options
             CXX_STANDARD 17
             CXX_STANDARD_REQUIRED ON
             # For std:: support of __int128_t. Can be removed once using cuda::std
             CXX_EXTENSIONS ON
             CUDA_STANDARD 17
             CUDA_STANDARD_REQUIRED ON
             POSITION_INDEPENDENT_CODE ON
             INTERFACE_POSITION_INDEPENDENT_CODE ON
)

target_compile_options(
  cudf PRIVATE "$<$<COMPILE_LANGUAGE:CXX>:${CUDF_CXX_FLAGS}>"
               "$<$<COMPILE_LANGUAGE:CUDA>:${CUDF_CUDA_FLAGS}>"
)

# Specify include paths for the current target and dependents
target_include_directories(
  cudf
  PUBLIC "$<BUILD_INTERFACE:${DLPACK_INCLUDE_DIR}>"
         "$<BUILD_INTERFACE:${JITIFY_INCLUDE_DIR}>"
         "$<BUILD_INTERFACE:${CUDF_SOURCE_DIR}/include>"
         "$<BUILD_INTERFACE:${CUDF_GENERATED_INCLUDE_DIR}/include>"
  PRIVATE "$<BUILD_INTERFACE:${CUDF_SOURCE_DIR}/src>"
  INTERFACE "$<INSTALL_INTERFACE:include>"
)

target_compile_definitions(
  cudf PUBLIC "$<$<COMPILE_LANGUAGE:CXX>:${CUDF_CXX_DEFINITIONS}>"
              "$<BUILD_INTERFACE:$<$<COMPILE_LANGUAGE:CUDA>:${CUDF_CUDA_DEFINITIONS}>>"
)

# Disable Jitify log printing. See https://github.com/NVIDIA/jitify/issues/79
target_compile_definitions(cudf PRIVATE "JITIFY_PRINT_LOG=0")

if(JITIFY_USE_CACHE)
  # Instruct src/jit/cache what version of cudf we are building so it can compute a cal-ver cache
  # directory. We isolate this definition to the single source so it doesn't effect compiling
  # caching for all of libcudf
  set_property(
    SOURCE src/jit/cache.cpp
    APPEND
    PROPERTY COMPILE_DEFINITIONS "JITIFY_USE_CACHE" "CUDF_VERSION=${PROJECT_VERSION}"
  )
endif()

# Per-thread default stream
if(CUDF_USE_PER_THREAD_DEFAULT_STREAM)
  target_compile_definitions(
    cudf PUBLIC CUDA_API_PER_THREAD_DEFAULT_STREAM CUDF_USE_PER_THREAD_DEFAULT_STREAM
  )
endif()

# Disable NVTX if necessary
if(NOT USE_NVTX)
  target_compile_definitions(cudf PUBLIC NVTX_DISABLE)
endif()

# Define spdlog level
target_compile_definitions(cudf PUBLIC "SPDLOG_ACTIVE_LEVEL=SPDLOG_LEVEL_${RMM_LOGGING_LEVEL}")

# Compile stringified JIT sources first
add_dependencies(cudf jitify_preprocess_run)

# Specify the target module library dependencies
target_link_libraries(
  cudf
  PUBLIC ${ARROW_LIBRARIES} libcudacxx::libcudacxx cudf::Thrust rmm::rmm
  PRIVATE cuco::cuco ZLIB::ZLIB nvcomp::nvcomp kvikio::kvikio
          $<TARGET_NAME_IF_EXISTS:cuFile_interface>
)

# Add Conda library, and include paths if specified
if(TARGET conda_env)
  target_link_libraries(cudf PRIVATE conda_env)
endif()

if(CUDA_STATIC_RUNTIME)
  # Tell CMake what CUDA language runtime to use
  set_target_properties(cudf PROPERTIES CUDA_RUNTIME_LIBRARY Static)
  # Make sure to export to consumers what runtime we used
  target_link_libraries(cudf PUBLIC CUDA::cudart_static)
else()
  # Tell CMake what CUDA language runtime to use
  set_target_properties(cudf PROPERTIES CUDA_RUNTIME_LIBRARY Shared)
  # Make sure to export to consumers what runtime we used
  target_link_libraries(cudf PUBLIC CUDA::cudart)
endif()

file(
  WRITE "${CUDF_BINARY_DIR}/fatbin.ld"
  [=[
SECTIONS
{
  .nvFatBinSegment : { *(.nvFatBinSegment) }
  .nv_fatbin : { *(.nv_fatbin) }
}
]=]
)
target_link_options(cudf PRIVATE "$<HOST_LINK:${CUDF_BINARY_DIR}/fatbin.ld>")

add_library(cudf::cudf ALIAS cudf)

# ##################################################################################################
# * tests and benchmarks --------------------------------------------------------------------------
# ##################################################################################################

# ##################################################################################################
# * build cudftestutil ----------------------------------------------------------------------------

if(CUDF_BUILD_TESTUTIL)
  add_library(
    cudftestutil STATIC
    tests/io/metadata_utilities.cpp
    tests/utilities/base_fixture.cpp
    tests/utilities/column_utilities.cu
    tests/utilities/table_utilities.cu
    tests/utilities/tdigest_utilities.cu
  )

  set_target_properties(
    cudftestutil
    PROPERTIES BUILD_RPATH "\$ORIGIN"
               INSTALL_RPATH "\$ORIGIN"
               # set target compile options
               CXX_STANDARD 17
               CXX_STANDARD_REQUIRED ON
               CUDA_STANDARD 17
               CUDA_STANDARD_REQUIRED ON
               POSITION_INDEPENDENT_CODE ON
               INTERFACE_POSITION_INDEPENDENT_CODE ON
  )

  target_compile_options(
    cudftestutil PUBLIC "$<BUILD_INTERFACE:$<$<COMPILE_LANGUAGE:CXX>:${CUDF_CXX_FLAGS}>>"
                        "$<BUILD_INTERFACE:$<$<COMPILE_LANGUAGE:CUDA>:${CUDF_CUDA_FLAGS}>>"
  )

  target_link_libraries(
    cudftestutil
    PUBLIC GTest::gmock GTest::gtest Threads::Threads cudf
    PRIVATE $<TARGET_NAME_IF_EXISTS:conda_env>
  )

  target_include_directories(
    cudftestutil PUBLIC "$<BUILD_INTERFACE:${CUDF_SOURCE_DIR}>"
                        "$<BUILD_INTERFACE:${CUDF_SOURCE_DIR}/src>"
  )

  add_library(cudf::cudftestutil ALIAS cudftestutil)

endif()
# ##################################################################################################
# * add tests -------------------------------------------------------------------------------------

if(CUDF_BUILD_TESTS)
  # include CTest module -- automatically calls enable_testing()
  include(CTest)

  # ctest cuda memcheck
  find_program(CUDA_SANITIZER compute-sanitizer)
  set(MEMORYCHECK_COMMAND ${CUDA_SANITIZER})
  set(MEMORYCHECK_TYPE CudaSanitizer)
  set(CUDA_SANITIZER_COMMAND_OPTIONS "--tool memcheck")

  # Always print verbose output when tests fail if run using `make test`.
  list(APPEND CMAKE_CTEST_ARGUMENTS "--output-on-failure")
  add_subdirectory(tests)
endif()

# ##################################################################################################
# * add benchmarks --------------------------------------------------------------------------------

if(CUDF_BUILD_BENCHMARKS)
  # Find or install GoogleBench
  include(${rapids-cmake-dir}/cpm/gbench.cmake)
  rapids_cpm_gbench()

  # Find or install NVBench Temporarily force downloading of fmt because current versions of nvbench
  # do not support the latest version of fmt, which is automatically pulled into our conda
  # environments by mamba.
  set(CPM_DOWNLOAD_fmt TRUE)
  include(${rapids-cmake-dir}/cpm/nvbench.cmake)
  rapids_cpm_nvbench()
  add_subdirectory(benchmarks)
endif()

# ##################################################################################################
# * install targets -------------------------------------------------------------------------------
rapids_cmake_install_lib_dir(lib_dir)
include(CPack)
include(GNUInstallDirs)

set(CMAKE_INSTALL_DEFAULT_COMPONENT_NAME cudf)

# install target for cudf_base and the proxy libcudf.so
install(
  TARGETS cudf
  DESTINATION ${lib_dir}
  EXPORT cudf-exports
)

install(DIRECTORY ${CUDF_SOURCE_DIR}/include/cudf ${CUDF_SOURCE_DIR}/include/cudf_test
                  ${CUDF_SOURCE_DIR}/include/nvtext DESTINATION ${CMAKE_INSTALL_INCLUDEDIR}
)

if(CUDF_BUILD_TESTUTIL)
  install(
    TARGETS cudftestutil
    DESTINATION ${lib_dir}
    EXPORT cudf-testing-exports
  )

  install(
    EXPORT cudf-testing-exports
    FILE cudf-testing-targets.cmake
    NAMESPACE cudf::
    DESTINATION "${lib_dir}/cmake/cudf"
  )

  include("${rapids-cmake-dir}/export/write_dependencies.cmake")
  rapids_export_write_dependencies(
    INSTALL cudf-testing-exports
    "${PROJECT_BINARY_DIR}/rapids-cmake/cudf/export/cudf-testing-dependencies.cmake"
  )
endif()

set(doc_string
    [=[
Provide targets for the cudf library.

Built based on the Apache Arrow columnar memory format, cuDF is a GPU DataFrame
library for loading, joining, aggregating, filtering, and otherwise
manipulating data.

cuDF provides a pandas-like API that will be familiar to data engineers &
data scientists, so they can use it to easily accelerate their workflows
without going into the details of CUDA programming.


Imported Targets
^^^^^^^^^^^^^^^^

If cudf is found, this module defines the following IMPORTED GLOBAL
targets:

 cudf::cudf             - The main cudf library.

This module offers an optional testing component which defines the
following IMPORTED GLOBAL  targets:

 cudf::cudftestutil     - The main cudf testing library
    ]=]
)

set(common_code_string
    [=[
if(NOT TARGET cudf::Thrust)
  thrust_create_target(cudf::Thrust FROM_OPTIONS)
endif()
]=]
)

if(CUDF_ENABLE_ARROW_PARQUET)
  string(
    APPEND
    install_code_string
    [=[
  if(NOT Parquet_DIR)
    set(Parquet_DIR "${Arrow_DIR}")
  endif()
  set(ArrowDataset_DIR "${Arrow_DIR}")
  find_dependency(ArrowDataset)
  ]=]
  )
endif()

string(
  APPEND
  install_code_string
  [=[
if(testing IN_LIST cudf_FIND_COMPONENTS)
  enable_language(CUDA)
  if(EXISTS "${CMAKE_CURRENT_LIST_DIR}/cudf-testing-dependencies.cmake")
    include("${CMAKE_CURRENT_LIST_DIR}/cudf-testing-dependencies.cmake")
  endif()
  if(EXISTS "${CMAKE_CURRENT_LIST_DIR}/cudf-testing-targets.cmake")
    include("${CMAKE_CURRENT_LIST_DIR}/cudf-testing-targets.cmake")
  endif()
endif()
]=]
)
string(APPEND install_code_string "${common_code_string}")

rapids_export(
  INSTALL cudf
  EXPORT_SET cudf-exports
  GLOBAL_TARGETS cudf
  NAMESPACE cudf::
  DOCUMENTATION doc_string
  FINAL_CODE_BLOCK install_code_string
)

# ##################################################################################################
# * build export -------------------------------------------------------------------------------
set(build_code_string
    [=[
if(EXISTS "${CMAKE_CURRENT_LIST_DIR}/cudf-testing-dependencies.cmake")
  include("${CMAKE_CURRENT_LIST_DIR}/cudf-testing-dependencies.cmake")
endif()
if(EXISTS "${CMAKE_CURRENT_LIST_DIR}/cudf-testing-targets.cmake")
  include("${CMAKE_CURRENT_LIST_DIR}/cudf-testing-targets.cmake")
endif()
]=]
)

string(APPEND build_code_string "${common_code_string}")

rapids_export(
  BUILD cudf
  EXPORT_SET cudf-exports
  GLOBAL_TARGETS cudf
  NAMESPACE cudf::
  DOCUMENTATION doc_string
  FINAL_CODE_BLOCK build_code_string
)

if(CUDF_BUILD_TESTUTIL)
  export(
    EXPORT cudf-testing-exports
    FILE ${CUDF_BINARY_DIR}/cudf-testing-targets.cmake
    NAMESPACE cudf::
  )
  rapids_export_write_dependencies(
    BUILD cudf-testing-exports "${CUDF_BINARY_DIR}/cudf-testing-dependencies.cmake"
  )
endif()
# ##################################################################################################
# * make documentation ----------------------------------------------------------------------------

# doc targets for cuDF
add_custom_command(
  OUTPUT CUDF_DOXYGEN
  WORKING_DIRECTORY ${CUDF_SOURCE_DIR}/doxygen
  COMMAND doxygen Doxyfile
  VERBATIM
  COMMENT "Custom command for building cudf doxygen docs."
)

add_custom_target(
  docs_cudf
  DEPENDS CUDF_DOXYGEN
  COMMENT "Custom command for building cudf doxygen docs."
)

# ##################################################################################################
# * make gdb helper scripts ------------------------------------------------------------------------

# build pretty-printer load script
if(Thrust_SOURCE_DIR AND rmm_SOURCE_DIR)
  configure_file(scripts/load-pretty-printers.in load-pretty-printers @ONLY)
endif()<|MERGE_RESOLUTION|>--- conflicted
+++ resolved
@@ -25,11 +25,7 @@
 
 project(
   CUDF
-<<<<<<< HEAD
-  VERSION 22.12.01
-=======
   VERSION 23.02.00
->>>>>>> 3b2682f0
   LANGUAGES C CXX CUDA
 )
 if(CMAKE_CUDA_COMPILER_ID STREQUAL "NVIDIA" AND CMAKE_CUDA_COMPILER_VERSION VERSION_LESS 11.5)
