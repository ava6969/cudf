/*
 * Copyright (c) 2019, NVIDIA CORPORATION.
 *
 * Licensed under the Apache License, Version 2.0 (the "License");
 * you may not use this file except in compliance with the License.
 * You may obtain a copy of the License at
 *
 *     http://www.apache.org/licenses/LICENSE-2.0
 *
 * Unless required by applicable law or agreed to in writing, software
 * distributed under the License is distributed on an "AS IS" BASIS,
 * WITHOUT WARRANTIES OR CONDITIONS OF ANY KIND, either express or implied.
 * See the License for the specific language governing permissions and
 * limitations under the License.
 */

#include "column_utilities.hpp"

#include <cudf/column/column_view.hpp>
#include <cudf/detail/copy.hpp>
#include <cudf/dictionary/dictionary_column_view.hpp>
<<<<<<< HEAD
#include <cudf/lists/lists_column_view.hpp>
#include <cudf/table/row_operators.cuh>
#include <cudf/table/table_device_view.cuh>
#include <cudf/utilities/bit.hpp>
#include <cudf/strings/convert/convert_datetime.hpp>
#include <cudf/detail/copy.hpp>
#include <jit/type.h>
=======
#include <cudf/strings/convert/convert_datetime.hpp>
#include <cudf/table/row_operators.cuh>
#include <cudf/table/table_device_view.cuh>
#include <cudf/utilities/bit.hpp>
>>>>>>> 9be46bd1

#include <tests/utilities/column_wrapper.hpp>
#include <tests/utilities/cudf_gtest.hpp>

#include <thrust/equal.h>
#include <thrust/logical.h>

#include <gmock/gmock.h>
#include <numeric>

namespace cudf {
namespace test {
// Property comparison
template <bool check_exact_equality>
void column_property_comparison(cudf::column_view const& lhs, cudf::column_view const& rhs)
{
  EXPECT_EQ(lhs.type(), rhs.type());
  EXPECT_EQ(lhs.size(), rhs.size());
  if (lhs.size() > 0 and check_exact_equality) { EXPECT_EQ(lhs.nullable(), rhs.nullable()); }
  EXPECT_EQ(lhs.num_children(), rhs.num_children());

  // TODO: compare children properties?
}

void expect_column_properties_equal(column_view const& lhs, column_view const& rhs)
{
  column_property_comparison<true>(lhs, rhs);
}

void expect_column_properties_equivalent(column_view const& lhs, column_view const& rhs)
{
  column_property_comparison<false>(lhs, rhs);
}

class corresponding_rows_unequal {
  table_device_view d_lhs;
  table_device_view d_rhs;

 public:
  corresponding_rows_unequal(table_device_view d_lhs, table_device_view d_rhs)
    : d_lhs(d_lhs), d_rhs(d_rhs), comp(d_lhs, d_rhs)
  {
    CUDF_EXPECTS(d_lhs.num_columns() == 1 and d_rhs.num_columns() == 1,
                 "Unsupported number of columns");
  }

  struct typed_element_unequal {
    template <typename T>
    __device__ std::enable_if_t<std::is_floating_point<T>::value, bool> operator()(
      column_device_view const& lhs, column_device_view const& rhs, size_type index)
    {
      if (lhs.is_valid(index) and rhs.is_valid(index)) {
        int ulp = 4;  // value taken from google test
        T x     = lhs.element<T>(index);
        T y     = rhs.element<T>(index);
        return std::abs(x - y) > std::numeric_limits<T>::epsilon() * std::abs(x + y) * ulp &&
               std::abs(x - y) >= std::numeric_limits<T>::min();
      } else {
        // if either is null, then the inequality was checked already
        return true;
      }
    }

    template <typename T, typename... Args>
    __device__ std::enable_if_t<not std::is_floating_point<T>::value, bool> operator()(Args... args)
    {
      // Non-floating point inequality is checked already
      return true;
    }
  };

  cudf::experimental::row_equality_comparator<true> comp;

  __device__ bool operator()(size_type index)
  {
    if (not comp(index, index)) {
      return thrust::any_of(thrust::seq,
                            thrust::make_counting_iterator(0),
                            thrust::make_counting_iterator(d_lhs.num_columns()),
                            [this, index](auto i) {
                              auto lhs_col = this->d_lhs.column(i);
                              auto rhs_col = this->d_rhs.column(i);
                              return experimental::type_dispatcher(
                                lhs_col.type(), typed_element_unequal{}, lhs_col, rhs_col, index);
                            });
    }
    return false;
  }
};

class corresponding_rows_not_equivalent {
  table_device_view d_lhs;
  table_device_view d_rhs;

 public:
  corresponding_rows_not_equivalent(table_device_view d_lhs, table_device_view d_rhs)
    : d_lhs(d_lhs), d_rhs(d_rhs), comp(d_lhs, d_rhs)
  {
    CUDF_EXPECTS(d_lhs.num_columns() == 1 and d_rhs.num_columns() == 1,
                 "Unsupported number of columns");
  }

  struct typed_element_not_equivalent {
    template <typename T>
    __device__ std::enable_if_t<std::is_floating_point<T>::value, bool> operator()(
      column_device_view const& lhs, column_device_view const& rhs, size_type index)
    {
      if (lhs.is_valid(index) and rhs.is_valid(index)) {
        int ulp = 4;  // value taken from google test
        T x     = lhs.element<T>(index);
        T y     = rhs.element<T>(index);
        return std::abs(x - y) > std::numeric_limits<T>::epsilon() * std::abs(x + y) * ulp &&
               std::abs(x - y) >= std::numeric_limits<T>::min();
      } else {
        // if either is null, then the inequality was checked already
        return true;
      }
    }

    template <typename T, typename... Args>
    __device__ std::enable_if_t<not std::is_floating_point<T>::value, bool> operator()(Args... args)
    {
      // Non-floating point inequality is checked already
      return true;
    }
  };

  cudf::experimental::row_equality_comparator<true> comp;

  __device__ bool operator()(size_type index)
  {
    if (not comp(index, index)) {
      auto lhs_col = this->d_lhs.column(0);
      auto rhs_col = this->d_rhs.column(0);
      return experimental::type_dispatcher(
        lhs_col.type(), typed_element_not_equivalent{}, lhs_col, rhs_col, index);
    }
    return false;
  }
};

namespace {
template <bool check_exact_equality>
void column_comparison(cudf::column_view const& lhs,
                       cudf::column_view const& rhs,
                       bool print_all_differences)
{
  column_property_comparison<check_exact_equality>(lhs, rhs);

  using ComparatorType = std::conditional_t<check_exact_equality,
                                            corresponding_rows_unequal,
                                            corresponding_rows_not_equivalent>;

  auto d_lhs = cudf::table_device_view::create(table_view{{lhs}});
  auto d_rhs = cudf::table_device_view::create(table_view{{rhs}});

  // TODO (dm): handle floating point equality
  thrust::device_vector<int> differences(lhs.size());

  auto diff_iter = thrust::copy_if(thrust::device,
                                   thrust::make_counting_iterator(0),
                                   thrust::make_counting_iterator(lhs.size()),
                                   differences.begin(),
                                   ComparatorType(*d_lhs, *d_rhs));

  differences.resize(thrust::distance(differences.begin(), diff_iter));

  if (diff_iter > differences.begin()) {
    if (print_all_differences) {
      //
      //  If there are differences, display them all
      //
      std::ostringstream buffer;
      buffer << "differences:" << std::endl;

      cudf::table_view source_table({lhs, rhs});

      fixed_width_column_wrapper<int32_t> diff_column(differences.begin(), differences.end());

      std::unique_ptr<cudf::experimental::table> diff_table =
        cudf::experimental::gather(source_table, diff_column);

      //
      //  Need to pull back the differences
      //
      std::vector<std::string> h_left_strings  = to_strings(diff_table->get_column(0));
      std::vector<std::string> h_right_strings = to_strings(diff_table->get_column(1));

      for (size_t i = 0; i < differences.size(); ++i) {
        buffer << "lhs[" << differences[i] << "] = " << h_left_strings[i] << ", rhs["
               << differences[i] << "] = " << h_right_strings[i] << std::endl;
      }

      EXPECT_EQ(differences.size(), size_t{0}) << buffer.str();
    } else {
      //
      //  If there are differences, just display the first one
      //
      int index = differences[0];

      auto diff_lhs = cudf::experimental::detail::slice(lhs, index, index + 1);
      auto diff_rhs = cudf::experimental::detail::slice(rhs, index, index + 1);

      std::vector<std::string> h_left_strings  = to_strings(diff_lhs);
      std::vector<std::string> h_right_strings = to_strings(diff_rhs);

      EXPECT_EQ(differences.size(), size_t{0})
        << "first difference: "
        << "lhs[" << index << "] = " << to_string(diff_lhs, "") << ", rhs[" << index
        << "] = " << to_string(diff_rhs, "");
    }
  }
}

}  // namespace

void expect_columns_equal(cudf::column_view const& lhs,
                          cudf::column_view const& rhs,
                          bool print_all_differences)
{
  column_comparison<true>(lhs, rhs, print_all_differences);
}

void expect_columns_equivalent(cudf::column_view const& lhs,
                               cudf::column_view const& rhs,
                               bool print_all_differences)
{
  column_comparison<false>(lhs, rhs, print_all_differences);
}

// Bitwise equality
void expect_equal_buffers(void const* lhs, void const* rhs, std::size_t size_bytes)
{
  if (size_bytes > 0) {
    EXPECT_NE(nullptr, lhs);
    EXPECT_NE(nullptr, rhs);
  }
  auto typed_lhs = static_cast<char const*>(lhs);
  auto typed_rhs = static_cast<char const*>(rhs);
  EXPECT_TRUE(thrust::equal(thrust::device, typed_lhs, typed_lhs + size_bytes, typed_rhs));
}

// copy column bitmask to host (used by to_host())
std::vector<bitmask_type> bitmask_to_host(cudf::column_view const& c)
{
  if (c.nullable()) {
    auto num_bitmasks = bitmask_allocation_size_bytes(c.size()) / sizeof(bitmask_type);
    std::vector<bitmask_type> host_bitmask(num_bitmasks);
    if (c.offset() == 0) {
      CUDA_TRY(cudaMemcpy(host_bitmask.data(),
                          c.null_mask(),
                          num_bitmasks * sizeof(bitmask_type),
                          cudaMemcpyDeviceToHost));
    } else {
      auto mask = copy_bitmask(c.null_mask(), c.offset(), c.offset() + c.size());
      CUDA_TRY(cudaMemcpy(host_bitmask.data(),
                          mask.data(),
                          num_bitmasks * sizeof(bitmask_type),
                          cudaMemcpyDeviceToHost));
    }

    return host_bitmask;
  } else {
    return std::vector<bitmask_type>{};
  }
}

<<<<<<< HEAD
std::string get_nested_type_str(cudf::column_view const& view)
{                  
  if(view.type().id() == cudf::LIST){      
      // OFFSET HACK.  
      return cudf::jit::get_type_name(view.type()) + "<" + get_nested_type_str(view.child(1)) + ">";
  } 
  return cudf::jit::get_type_name(view.type());
}

struct column_view_printer {
  template <typename Element, typename std::enable_if_t<is_numeric<Element>()>* = nullptr>
  void operator()(cudf::column_view const& col, std::vector<std::string> & out, std::string const& indent) {
=======
struct column_view_printer {
  template <typename Element, typename std::enable_if_t<is_numeric<Element>()>* = nullptr>
  void operator()(cudf::column_view const& col, std::vector<std::string>& out)
  {
>>>>>>> 9be46bd1
    auto h_data = cudf::test::to_host<Element>(col);

    out.resize(col.size());

    if (col.nullable()) {
      std::transform(thrust::make_counting_iterator(size_type{0}),
                     thrust::make_counting_iterator(col.size()),
                     out.begin(),
                     [&h_data](auto idx) {
                       return bit_is_set(h_data.second.data(), idx)
                                ? std::to_string(h_data.first[idx])
                                : std::string("NULL");
                     });

    } else {
<<<<<<< HEAD

      std::transform(h_data.first.begin(), h_data.first.end(), out.begin(),
        [] (Element el) { return std::to_string(el); });

    }    
  }  

  template <typename Element, typename std::enable_if_t<is_timestamp<Element>()>* = nullptr>
  void operator()(cudf::column_view const& col, std::vector<std::string> & out, std::string const& indent) {
=======
      std::transform(h_data.first.begin(), h_data.first.end(), out.begin(), [](Element el) {
        return std::to_string(el);
      });
    }
  }

  template <typename Element, typename std::enable_if_t<is_timestamp<Element>()>* = nullptr>
  void operator()(cudf::column_view const& col, std::vector<std::string>& out)
  {
>>>>>>> 9be46bd1
    //
    //  For timestamps, convert timestamp column to column of strings, then
    //  call string version
    //
    auto col_as_strings = cudf::strings::from_timestamps(col);

    this->template operator()<cudf::string_view>(*col_as_strings, out, indent);
  }

<<<<<<< HEAD
  template <typename Element, typename std::enable_if_t<std::is_same<Element, cudf::string_view>::value>* = nullptr>
  void operator()(cudf::column_view const& col, std::vector<std::string> & out, std::string const& indent) {
=======
  template <typename Element,
            typename std::enable_if_t<std::is_same<Element, cudf::string_view>::value>* = nullptr>
  void operator()(cudf::column_view const& col, std::vector<std::string>& out)
  {
>>>>>>> 9be46bd1
    //
    //  Implementation for strings, call special to_host variant
    //
    auto h_data = cudf::test::to_host<std::string>(col);

    out.resize(col.size());
    std::transform(thrust::make_counting_iterator(size_type{0}),
                   thrust::make_counting_iterator(col.size()),
                   out.begin(),
                   [&h_data](auto idx) {
<<<<<<< HEAD
                     return h_data.second.data() == nullptr || bit_is_set(h_data.second.data(), idx) ? h_data.first[idx] : std::string("NULL");
                   });
  }

  template <typename Element, typename std::enable_if_t<std::is_same<Element, cudf::dictionary32>::value>* = nullptr>
  void operator()(cudf::column_view const& col, std::vector<std::string> & out, std::string const& indent) {
=======
                     return bit_is_set(h_data.second.data(), idx) ? h_data.first[idx]
                                                                  : std::string("NULL");
                   });
  }

  template <typename Element,
            typename std::enable_if_t<std::is_same<Element, cudf::dictionary32>::value>* = nullptr>
  void operator()(cudf::column_view const& col, std::vector<std::string>& out)
  {
>>>>>>> 9be46bd1
    cudf::dictionary_column_view dictionary(col);
    if (col.size() == 0) return;
    std::vector<std::string> keys    = to_strings(dictionary.keys());
    std::vector<std::string> indices = to_strings({cudf::data_type{cudf::INT32},
                                                   dictionary.size(),
                                                   dictionary.indices().head<int32_t>(),
                                                   dictionary.null_mask(),
                                                   dictionary.null_count(),
                                                   dictionary.offset()});
    out.insert(out.end(), keys.begin(), keys.end());
    if (!indices.empty()) {
      std::string first = "\x08 : " + indices.front();  // use : as delimiter
      out.push_back(first);                             // between keys and indices
      out.insert(out.end(), indices.begin() + 1, indices.end());
    }
  }

<<<<<<< HEAD
  template <typename Element, typename std::enable_if_t<std::is_same<Element, cudf::list_view>::value>* = nullptr>
  void operator()(cudf::column_view const& col, std::vector<std::string> & out, std::string const& indent) {
    lists_column_view lcv(col);

    std::string tmp = get_nested_type_str(col) + ":\n" +
                      indent + "Length : " + std::to_string(lcv.size()) + "\n" +
                      indent + "Offsets : " + to_string(lcv.offsets(), ", ") + "\n" +
                      (lcv.has_nulls() ? indent + "Has nulls\n" : "") + 
                      indent + "Children :\n" +
                      to_string(lcv.child(), ", ", indent + "   ") + "\n";

    out.push_back(tmp);
  }
};

std::vector<std::string> to_strings(cudf::column_view const& col, std::string const& indent) {
  std::vector<std::string> reply;
  cudf::experimental::type_dispatcher(col.type(),
                                      column_view_printer{}, 
                                      col,
                                      reply,
                                      indent);
  return reply;
}

std::string to_string(cudf::column_view const& col, std::string const& delimiter, std::string const& indent) {

=======
  template <typename Element,
            typename std::enable_if_t<std::is_same<Element, cudf::list_view>::value>* = nullptr>
  void operator()(cudf::column_view const& col, std::vector<std::string>& out)
  {
    CUDF_FAIL("list_view printing not supported yet");
  }
};

std::vector<std::string> to_strings(cudf::column_view const& col)
{
  std::vector<std::string> reply;
  cudf::experimental::type_dispatcher(col.type(), column_view_printer{}, col, reply);
  return reply;
}

std::string to_string(cudf::column_view const& col, std::string const& delimiter)
{
>>>>>>> 9be46bd1
  std::ostringstream buffer;
  std::vector<std::string> h_data = to_strings(col, indent);

<<<<<<< HEAD
  buffer << indent;
  std::copy(h_data.begin(), h_data.end() - (!h_data.empty()), std::ostream_iterator<std::string>(buffer, delimiter.c_str()));
  if (!h_data.empty())
    buffer << h_data.back();
=======
  std::copy(h_data.begin(),
            h_data.end() - (!h_data.empty()),
            std::ostream_iterator<std::string>(buffer, delimiter.c_str()));
  if (!h_data.empty()) buffer << h_data.back();
>>>>>>> 9be46bd1

  return buffer.str();
}

void print(cudf::column_view const& col, std::ostream& os, std::string const& delimiter)
{
  os << to_string(col, delimiter) << std::endl;
}

bool validate_host_masks(std::vector<bitmask_type> const& expected_mask,
                         std::vector<bitmask_type> const& got_mask,
                         size_type number_of_elements)
{
  return std::all_of(thrust::make_counting_iterator(0),
                     thrust::make_counting_iterator(number_of_elements),
                     [&expected_mask, &got_mask](auto index) {
                       return cudf::bit_is_set(expected_mask.data(), index) ==
                              cudf::bit_is_set(got_mask.data(), index);
                     });
}

}  // namespace test
}  // namespace cudf<|MERGE_RESOLUTION|>--- conflicted
+++ resolved
@@ -19,23 +19,16 @@
 #include <cudf/column/column_view.hpp>
 #include <cudf/detail/copy.hpp>
 #include <cudf/dictionary/dictionary_column_view.hpp>
-<<<<<<< HEAD
 #include <cudf/lists/lists_column_view.hpp>
-#include <cudf/table/row_operators.cuh>
-#include <cudf/table/table_device_view.cuh>
-#include <cudf/utilities/bit.hpp>
-#include <cudf/strings/convert/convert_datetime.hpp>
-#include <cudf/detail/copy.hpp>
-#include <jit/type.h>
-=======
 #include <cudf/strings/convert/convert_datetime.hpp>
 #include <cudf/table/row_operators.cuh>
 #include <cudf/table/table_device_view.cuh>
 #include <cudf/utilities/bit.hpp>
->>>>>>> 9be46bd1
 
 #include <tests/utilities/column_wrapper.hpp>
 #include <tests/utilities/cudf_gtest.hpp>
+
+#include <jit/type.h>
 
 #include <thrust/equal.h>
 #include <thrust/logical.h>
@@ -300,7 +293,6 @@
   }
 }
 
-<<<<<<< HEAD
 std::string get_nested_type_str(cudf::column_view const& view)
 {                  
   if(view.type().id() == cudf::LIST){      
@@ -313,12 +305,6 @@
 struct column_view_printer {
   template <typename Element, typename std::enable_if_t<is_numeric<Element>()>* = nullptr>
   void operator()(cudf::column_view const& col, std::vector<std::string> & out, std::string const& indent) {
-=======
-struct column_view_printer {
-  template <typename Element, typename std::enable_if_t<is_numeric<Element>()>* = nullptr>
-  void operator()(cudf::column_view const& col, std::vector<std::string>& out)
-  {
->>>>>>> 9be46bd1
     auto h_data = cudf::test::to_host<Element>(col);
 
     out.resize(col.size());
@@ -334,7 +320,6 @@
                      });
 
     } else {
-<<<<<<< HEAD
 
       std::transform(h_data.first.begin(), h_data.first.end(), out.begin(),
         [] (Element el) { return std::to_string(el); });
@@ -344,17 +329,6 @@
 
   template <typename Element, typename std::enable_if_t<is_timestamp<Element>()>* = nullptr>
   void operator()(cudf::column_view const& col, std::vector<std::string> & out, std::string const& indent) {
-=======
-      std::transform(h_data.first.begin(), h_data.first.end(), out.begin(), [](Element el) {
-        return std::to_string(el);
-      });
-    }
-  }
-
-  template <typename Element, typename std::enable_if_t<is_timestamp<Element>()>* = nullptr>
-  void operator()(cudf::column_view const& col, std::vector<std::string>& out)
-  {
->>>>>>> 9be46bd1
     //
     //  For timestamps, convert timestamp column to column of strings, then
     //  call string version
@@ -364,15 +338,8 @@
     this->template operator()<cudf::string_view>(*col_as_strings, out, indent);
   }
 
-<<<<<<< HEAD
   template <typename Element, typename std::enable_if_t<std::is_same<Element, cudf::string_view>::value>* = nullptr>
   void operator()(cudf::column_view const& col, std::vector<std::string> & out, std::string const& indent) {
-=======
-  template <typename Element,
-            typename std::enable_if_t<std::is_same<Element, cudf::string_view>::value>* = nullptr>
-  void operator()(cudf::column_view const& col, std::vector<std::string>& out)
-  {
->>>>>>> 9be46bd1
     //
     //  Implementation for strings, call special to_host variant
     //
@@ -383,24 +350,12 @@
                    thrust::make_counting_iterator(col.size()),
                    out.begin(),
                    [&h_data](auto idx) {
-<<<<<<< HEAD
                      return h_data.second.data() == nullptr || bit_is_set(h_data.second.data(), idx) ? h_data.first[idx] : std::string("NULL");
                    });
   }
 
   template <typename Element, typename std::enable_if_t<std::is_same<Element, cudf::dictionary32>::value>* = nullptr>
   void operator()(cudf::column_view const& col, std::vector<std::string> & out, std::string const& indent) {
-=======
-                     return bit_is_set(h_data.second.data(), idx) ? h_data.first[idx]
-                                                                  : std::string("NULL");
-                   });
-  }
-
-  template <typename Element,
-            typename std::enable_if_t<std::is_same<Element, cudf::dictionary32>::value>* = nullptr>
-  void operator()(cudf::column_view const& col, std::vector<std::string>& out)
-  {
->>>>>>> 9be46bd1
     cudf::dictionary_column_view dictionary(col);
     if (col.size() == 0) return;
     std::vector<std::string> keys    = to_strings(dictionary.keys());
@@ -418,7 +373,6 @@
     }
   }
 
-<<<<<<< HEAD
   template <typename Element, typename std::enable_if_t<std::is_same<Element, cudf::list_view>::value>* = nullptr>
   void operator()(cudf::column_view const& col, std::vector<std::string> & out, std::string const& indent) {
     lists_column_view lcv(col);
@@ -446,39 +400,13 @@
 
 std::string to_string(cudf::column_view const& col, std::string const& delimiter, std::string const& indent) {
 
-=======
-  template <typename Element,
-            typename std::enable_if_t<std::is_same<Element, cudf::list_view>::value>* = nullptr>
-  void operator()(cudf::column_view const& col, std::vector<std::string>& out)
-  {
-    CUDF_FAIL("list_view printing not supported yet");
-  }
-};
-
-std::vector<std::string> to_strings(cudf::column_view const& col)
-{
-  std::vector<std::string> reply;
-  cudf::experimental::type_dispatcher(col.type(), column_view_printer{}, col, reply);
-  return reply;
-}
-
-std::string to_string(cudf::column_view const& col, std::string const& delimiter)
-{
->>>>>>> 9be46bd1
   std::ostringstream buffer;
   std::vector<std::string> h_data = to_strings(col, indent);
 
-<<<<<<< HEAD
   buffer << indent;
   std::copy(h_data.begin(), h_data.end() - (!h_data.empty()), std::ostream_iterator<std::string>(buffer, delimiter.c_str()));
   if (!h_data.empty())
     buffer << h_data.back();
-=======
-  std::copy(h_data.begin(),
-            h_data.end() - (!h_data.empty()),
-            std::ostream_iterator<std::string>(buffer, delimiter.c_str()));
-  if (!h_data.empty()) buffer << h_data.back();
->>>>>>> 9be46bd1
 
   return buffer.str();
 }
