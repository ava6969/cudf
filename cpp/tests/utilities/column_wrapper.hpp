/*
 * Copyright (c) 2019-2020, NVIDIA CORPORATION.
 *
 * Licensed under the Apache License, Version 2.0 (the "License");
 * you may not use this file except in compliance with the License.
 * You may obtain a copy of the License at
 *
 *     http://www.apache.org/licenses/LICENSE-2.0
 *
 * Unless required by applicable law or agreed to in writing, software
 * distributed under the License is distributed on an "AS IS" BASIS,
 * WITHOUT WARRANTIES OR CONDITIONS OF ANY KIND, either express or implied.
 * See the License for the specific language governing permissions and
 * limitations under the License.
 */

#pragma once

#include <cudf/column/column.hpp>
#include <cudf/column/column_factories.hpp>
#include <cudf/null_mask.hpp>
#include <cudf/types.hpp>
#include <cudf/utilities/bit.hpp>
#include <cudf/utilities/traits.hpp>
#include <cudf/utilities/type_dispatcher.hpp>
#include <rmm/device_buffer.hpp>
#include <tests/utilities/cudf_gtest.hpp>

#include <thrust/iterator/counting_iterator.h>
#include <thrust/iterator/transform_iterator.h>
#include <iterator>
#include <memory>
#include <numeric>

#include <cudf/concatenate.hpp>
#include <cudf/copying.hpp>
#include <tests/utilities/column_utilities.hpp>

#include <cudf/lists/lists_column_view.hpp>
#include "cudf/fixed_point/fixed_point.hpp"

namespace cudf {
namespace test {
/**
 * @brief Convenience wrapper for creating a `thrust::transform_iterator` over a
 * `thrust::counting_iterator`.
 *
 * Example:
 * @code{.cpp}
 * // Returns square of the value of the counting iterator
 * auto iter = make_counting_transform_iterator(0, [](auto i){ return (i * i);});
 * iter[0] == 0
 * iter[1] == 1
 * iter[2] == 4
 * ...
 * iter[n] == n * n
 * @endcode
 *
 * @param start The starting value of the counting iterator
 * @param f The unary function to apply to the counting iterator.
 * This should be a host function and not a device function.
 * @return auto A transform iterator that applies `f` to a counting iterator
 **/
template <typename UnaryFunction>
auto make_counting_transform_iterator(cudf::size_type start, UnaryFunction f)
{
  return thrust::make_transform_iterator(thrust::make_counting_iterator(start), f);
}

namespace detail {
/**
 * @brief Base class for a wrapper around a `cudf::column`.
 *
 * Classes that derive from `column_wrapper` may be passed directly into any
 * API expecting a `column_view` or `mutable_column_view`.
 *
 * `column_wrapper` should not be instantiated directly.
 **/
class column_wrapper {
 public:
  /**
   * @brief Implicit conversion operator to `column_view`.
   *
   * Allows passing in a `column_wrapper` (or any class deriving from
   * `column_wrapper`) to be passed into any API expecting a `column_view`
   * parameter.
   **/
  operator column_view() const { return wrapped->view(); }

  /**
   * @brief Implicit conversion operator to `mutable_column_view`.
   *
   * Allows passing in a `column_wrapper` (or any class deriving from
   * `column_wrapper`) to be passed into any API expecting a
   * `mutable_column_view` parameter.
   **/
  operator mutable_column_view() { return wrapped->mutable_view(); }

  /**
   * @brief Releases internal unique_ptr to wrapped column
   **/
  std::unique_ptr<cudf::column> release() { return std::move(wrapped); }

 protected:
  std::unique_ptr<cudf::column> wrapped{};  ///< The wrapped column
};

/**
 * @brief Convert between source and target types when they differ and where possible.
 **/
template <typename From, typename To>
struct fixed_width_type_converter {
  // Are the types same - simply copy elements from [begin, end) to out
  template <typename FromT = From,
            typename ToT   = To,
            typename InputIterator,
            typename OutputIterator,
            typename std::enable_if<std::is_same<FromT, ToT>::value, void>::type* = nullptr>
  void operator()(InputIterator begin, InputIterator end, OutputIterator out) const
  {
    std::copy(begin, end, out);
  }

  // Are the types convertible or can target be constructed from source?
  template <typename FromT = From,
            typename ToT   = To,
            typename InputIterator,
            typename OutputIterator,
            typename std::enable_if<!std::is_same<FromT, ToT>::value &&
                                      (cudf::is_convertible<FromT, ToT>::value ||
                                       std::is_constructible<ToT, FromT>::value),
                                    void>::type* = nullptr>
  void operator()(InputIterator begin, InputIterator end, OutputIterator out) const
  {
    std::transform(begin, end, out, [](auto const& e) { return static_cast<ToT>(e); });
  }

  // Convert integral values to timestamps
  template <
    typename FromT = From,
    typename ToT   = To,
    typename InputIterator,
    typename OutputIterator,
    typename std::enable_if<std::is_integral<FromT>::value && cudf::is_timestamp_t<ToT>::value,
                            void>::type* = nullptr>
  void operator()(InputIterator begin, InputIterator end, OutputIterator out) const
  {
    std::transform(begin, end, out, [](auto const& e) { return ToT{typename ToT::duration{e}}; });
  }
};

/**
 * @brief Creates a `device_buffer` containing the elements in the range
 * `[begin,end)`.
 *
 * @tparam ElementTo The type of element that is being created
 * @tparam ElementFrom The type of element that is used to create elements of type `ElementTo`
 * @tparam InputIterator Iterator type for `begin` and `end`
 * @param begin Begining of the sequence of elements
 * @param end End of the sequence of elements
 * @return rmm::device_buffer Buffer containing all elements in the range
 *`[begin,end)`
 **/
template <typename ElementTo, typename ElementFrom, typename InputIterator>
rmm::device_buffer make_elements(InputIterator begin, InputIterator end)
{
  static_assert(cudf::is_fixed_width<ElementTo>(), "Unexpected non-fixed width type.");
  cudf::size_type size = std::distance(begin, end);
  thrust::host_vector<ElementTo> elements;
  elements.reserve(size);
  fixed_width_type_converter<ElementFrom, ElementTo>{}(begin, end, elements.begin());
  return rmm::device_buffer{elements.data(), size * sizeof(ElementTo)};
}

/**
 * @brief Create a `std::vector` containing a validity indicator bitmask using
 * the range `[begin,end)` interpreted as booleans to indicate the state of
 * each bit.
 *
 * If `*(begin + i) == true`, then bit `i` is set to 1, else it is zero.
 *
 * @tparam ValidityIterator
 * @param begin The beginning of the validity indicator sequence
 * @param end The end of the validity indicator sequence
 * @return std::vector Contains a bitmask where bits are set for every
 * element in `[begin,end)` that evaluated to `true`.
 **/
template <typename ValidityIterator>
std::vector<bitmask_type> make_null_mask_vector(ValidityIterator begin, ValidityIterator end)
{
  cudf::size_type size = std::distance(begin, end);
  auto num_words       = cudf::bitmask_allocation_size_bytes(size) / sizeof(bitmask_type);
  std::vector<bitmask_type> null_mask(num_words, 0);
  for (auto i = 0; i < size; ++i) {
    if (*(begin + i)) { set_bit_unsafe(null_mask.data(), i); }
  }
  return null_mask;
}

/**
 * @brief Create a `device_buffer` containing a validity indicator bitmask using
 * the range `[begin,end)` interpreted as booleans to indicate the state of
 *each bit.
 *
 * If `*(begin + i) == true`, then bit `i` is set to 1, else it is zero.
 *
 * @tparam ValidityIterator
 * @param begin The beginning of the validity indicator sequence
 * @param end The end of the validity indicator sequence
 * @return rmm::device_buffer Contains a bitmask where bits are set for every
 * element in `[begin,end)` that evaluated to `true`.
 **/
template <typename ValidityIterator>
rmm::device_buffer make_null_mask(ValidityIterator begin, ValidityIterator end)
{
  auto null_mask = make_null_mask_vector(begin, end);
  return rmm::device_buffer{null_mask.data(),
                            null_mask.size() * sizeof(decltype(null_mask.front()))};
}

/**
 * @brief Given the range `[begin,end)`, converts each value to a string and
 * then creates a packed vector of characters for each string and a vector of
 * offsets indicating the starting position of each string.
 *
 * @tparam StringsIterator A `std::string` must be constructible from
 * dereferencing a `StringsIterator`.
 * @tparam ValidityIterator Dereferencing a ValidityIterator must be
 * convertible to `bool`
 * @param begin The beginning of the sequence of values to convert to strings
 * @param end The end of the sequence of values to convert to strings
 * @param v The beginning of the validity indicator sequence
 * @return std::pair containing the vector of chars and offsets
 **/
template <typename StringsIterator, typename ValidityIterator>
auto make_chars_and_offsets(StringsIterator begin, StringsIterator end, ValidityIterator v)
{
  std::vector<char> chars{};
  std::vector<int32_t> offsets(1, 0);
  for (auto str = begin; str < end; ++str) {
    std::string tmp = (*v++) ? std::string(*str) : std::string{};
    chars.insert(chars.end(), std::cbegin(tmp), std::cend(tmp));
    offsets.push_back(offsets.back() + tmp.length());
  }
  return std::make_pair(std::move(chars), std::move(offsets));
};
}  // namespace detail

/**
 * @brief `column_wrapper` derived class for wrapping columns of fixed-width
 * elements.
 *
 * @tparam ElementTo The fixed-width element type that is created
 * @tparam SourceElementT The fixed-width element type that is used to create elements of type
 * `ElementTo`
 **/
template <typename ElementTo, typename SourceElementT = ElementTo>
class fixed_width_column_wrapper : public detail::column_wrapper {
 public:
  /**
   * @brief Default constructor initializes an empty column with proper dtype
   **/
  fixed_width_column_wrapper() : column_wrapper{}
  {
    std::vector<ElementTo> empty;
    wrapped.reset(new cudf::column{
      cudf::data_type{cudf::type_to_id<ElementTo>()},
      0,
      detail::make_elements<ElementTo, SourceElementT>(empty.begin(), empty.end())});
  }

  /**
   * @brief Construct a non-nullable column of the fixed-width elements in the
   * range `[begin,end)`.
   *
   * Example:
   * @code{.cpp}
   * // Creates a non-nullable column of INT32 elements with 5 elements: {0, 2, 4, 6, 8}
   * auto elements = make_counting_transform_iterator(0, [](auto i){return i*2;});
   * fixed_width_column_wrapper<int32_t> w(elements, elements + 5);
   * @endcode
   *
   * Note: similar to `std::vector`, this "range" constructor should be used
   *       with parentheses `()` and not braces `{}`. The latter should only
   *       be used for the `initializer_list` constructors
   *
   * @param begin The beginning of the sequence of elements
   * @param end The end of the sequence of elements
   **/
  template <typename InputIterator>
  fixed_width_column_wrapper(InputIterator begin, InputIterator end) : column_wrapper{}
  {
    cudf::size_type size = std::distance(begin, end);
    wrapped.reset(new cudf::column{cudf::data_type{cudf::type_to_id<ElementTo>()},
                                   size,
                                   detail::make_elements<ElementTo, SourceElementT>(begin, end)});
  }

  /**
   * @brief Construct a nullable column of the fixed-width elements in the range
   * `[begin,end)` using the range `[v, v + distance(begin,end))` interpreted
   * as booleans to indicate the validity of each element.
   *
   * If `v[i] == true`, element `i` is valid, else it is null.
   *
   * Example:
   * @code{.cpp}
   * // Creates a nullable column of INT32 elements with 5 elements: {null, 1, null, 3, null}
   * auto elements = make_counting_transform_iterator(0, [](auto i){return i;});
   * auto validity = make_counting_transform_iterator(0, [](auto i){return i%2;})
   * fixed_width_column_wrapper<int32_t> w(elements, elements + 5, validity);
   * @endcode
   *
   * Note: similar to `std::vector`, this "range" constructor should be used
   *       with parentheses `()` and not braces `{}`. The latter should only
   *       be used for the `initializer_list` constructors
   *
   * @param begin The beginning of the sequence of elements
   * @param end The end of the sequence of elements
   * @param v The beginning of the sequence of validity indicators
   **/
  template <typename InputIterator, typename ValidityIterator>
  fixed_width_column_wrapper(InputIterator begin, InputIterator end, ValidityIterator v)
    : column_wrapper{}
  {
    cudf::size_type size = std::distance(begin, end);

    wrapped.reset(new cudf::column{cudf::data_type{cudf::type_to_id<ElementTo>()},
                                   size,
                                   detail::make_elements<ElementTo, SourceElementT>(begin, end),
                                   detail::make_null_mask(v, v + size),
                                   cudf::UNKNOWN_NULL_COUNT});
  }

  /**
   * @brief Construct a non-nullable column of fixed-width elements from an
   * initializer list.
   *
   * Example:
   * @code{.cpp}
   * // Creates a non-nullable INT32 column with 4 elements: {1, 2, 3, 4}
   * fixed_width_column_wrapper<int32_t> w{{1, 2, 3, 4}};
   * @endcode
   *
   * @param element_list The list of elements
   **/
  template <typename ElementFrom>
  fixed_width_column_wrapper(std::initializer_list<ElementFrom> elements)
    : fixed_width_column_wrapper(std::cbegin(elements), std::cend(elements))
  {
  }

  /**
   * @brief Construct a nullable column from a list of fixed-width elements
   * using another list to indicate the validity of each element.
   *
   * The validity of each element is determined by an `initializer_list` of
   * booleans where `true` indicates the element is valid, and `false` indicates
   * the element is null.
   *
   * Example:
   * @code{.cpp}
   * // Creates a nullable INT32 column with 4 elements: {1, NULL, 3, NULL}
   * fixed_width_column_wrapper<int32_t> w{ {1,2,3,4}, {1, 0, 1, 0}};
   * @endcode
   *
   * @param elements The list of elements
   * @param validity The list of validity indicator booleans
   **/
  template <typename ElementFrom>
  fixed_width_column_wrapper(std::initializer_list<ElementFrom> elements,
                             std::initializer_list<bool> validity)
    : fixed_width_column_wrapper(std::cbegin(elements), std::cend(elements), std::cbegin(validity))
  {
  }

  /**
   * @brief Construct a nullable column from a list of fixed-width elements and
   * the the range `[v, v + element_list.size())` interpreted as booleans to
   * indicate the validity of each element.
   *
   * Example:
   * @code{.cpp}
   * // Creates a nullable INT32 column with 4 elements: {NULL, 1, NULL, 3}
   * auto validity = make_counting_transform_iterator(0, [](auto i){return i%2;})
   * fixed_width_column_wrapper<int32_t> w{ {1,2,3,4}, validity}
   * @endcode
   *
   * @tparam ValidityIterator Dereferencing a ValidityIterator must be
   * convertible to `bool`
   * @param element_list The list of elements
   * @param v The beginning of the sequence of validity indicators
   **/
  template <typename ValidityIterator, typename ElementFrom>
  fixed_width_column_wrapper(std::initializer_list<ElementFrom> element_list, ValidityIterator v)
    : fixed_width_column_wrapper(std::cbegin(element_list), std::cend(element_list), v)
  {
  }

  /**
   * @brief Construct a nullable column of the fixed-width elements in the range
   * `[begin,end)` using a validity initializer list to indicate the validity of each element.
   *
   * The validity of each element is determined by an `initializer_list` of
   * booleans where `true` indicates the element is valid, and `false` indicates
   * the element is null.
   *
   * Example:
   * @code{.cpp}
   * // Creates a nullable column of INT32 elements with 5 elements: {null, 1, null, 3, null}
   * fixed_width_column_wrapper<int32_t> w(elements, elements + 5, {0, 1, 0, 1, 0});
   * @endcode
   *
   * @param begin The beginning of the sequence of elements
   * @param end The end of the sequence of elements
   * @param validity The list of validity indicator booleans
   **/
  template <typename InputIterator>
  fixed_width_column_wrapper(InputIterator begin,
                             InputIterator end,
                             std::initializer_list<bool> const& validity)
    : fixed_width_column_wrapper(begin, end, std::cbegin(validity))
  {
  }
};

/**
 * @brief `column_wrapper` derived class for wrapping columns of strings.
 **/
class strings_column_wrapper : public detail::column_wrapper {
 public:
  /**
   * @brief Construct a non-nullable column of strings from the range
   * `[begin,end)`.
   *
   * Values in the sequence `[begin,end)` will each be converted to
   *`std::string` and a column will be created containing all of the strings.
   *
   * Example:
   * @code{.cpp}
   * // Creates a non-nullable STRING column with 7 string elements:
   * // {"", "this", "is", "a", "column", "of", "strings"}
   * std::vector<std::string> strings{"", "this", "is", "a", "column", "of", "strings"};
   * strings_column_wrapper s(strings.begin(), strings.end());
   * @endcode
   *
   * @tparam StringsIterator A `std::string` must be constructible from
   * dereferencing a `StringsIterator`.
   * @param begin The beginning of the sequence
   * @param end The end of the sequence
   **/
  template <typename StringsIterator>
  strings_column_wrapper(StringsIterator begin, StringsIterator end) : column_wrapper{}
  {
    std::vector<char> chars;
    std::vector<int32_t> offsets;
    auto all_valid           = make_counting_transform_iterator(0, [](auto i) { return true; });
    std::tie(chars, offsets) = detail::make_chars_and_offsets(begin, end, all_valid);
    wrapped                  = cudf::make_strings_column(chars, offsets);
  }

  /**
   * @brief Construct a nullable column of strings from the range
   * `[begin,end)` using the range `[v, v + distance(begin,end))` interpreted
   * as booleans to indicate the validity of each string.
   *
   * Values in the sequence `[begin,end)` will each be converted to
   *`std::string` and a column will be created containing all of the strings.
   *
   * If `v[i] == true`, string `i` is valid, else it is null. If a string
   * `*(begin+i)` is null, it's value is ignored and treated as an empty string.
   *
   * Example:
   * @code{.cpp}
   * // Creates a nullable STRING column with 7 string elements:
   * // {NULL, "this", NULL, "a", NULL, "of", NULL}
   * std::vector<std::string> strings{"", "this", "is", "a", "column", "of", "strings"};
   * auto validity = make_counting_transform_iterator(0, [](auto i){return i%2;});
   * strings_column_wrapper s(strings.begin(), strings.end(), validity);
   * @endcode
   *
   * @tparam StringsIterator A `std::string` must be constructible from
   * dereferencing a `StringsIterator`.
   * @tparam ValidityIterator Dereferencing a ValidityIterator must be
   * convertible to `bool`
   * @param begin The beginning of the sequence
   * @param end The end of the sequence
   * @param v The beginning of the sequence of validity indicators
   **/
  template <typename StringsIterator, typename ValidityIterator>
  strings_column_wrapper(StringsIterator begin, StringsIterator end, ValidityIterator v)
    : column_wrapper{}
  {
    size_type num_strings = std::distance(begin, end);
    std::vector<char> chars;
    std::vector<int32_t> offsets;
    std::tie(chars, offsets) = detail::make_chars_and_offsets(begin, end, v);
    wrapped =
      cudf::make_strings_column(chars, offsets, detail::make_null_mask_vector(v, v + num_strings));
  }

  /**
   * @brief Construct a non-nullable column of strings from a list of strings.
   *
   * Example:
   * @code{.cpp}
   * // Creates a non-nullable STRING column with 7 string elements:
   * // {"", "this", "is", "a", "column", "of", "strings"}
   * strings_column_wrapper s({"", "this", "is", "a", "column", "of", "strings"});
   * @endcode
   *
   * @param strings The list of strings
   **/
  strings_column_wrapper(std::initializer_list<std::string> strings)
    : strings_column_wrapper(std::cbegin(strings), std::cend(strings))
  {
  }

  /**
   * @brief Construct a nullable column of strings from a list of strings and
   * the range `[v, v + strings.size())` interpreted as booleans to indicate the
   * validity of each string.
   *
   * Example:
   * @code{.cpp}
   * // Creates a nullable STRING column with 7 string elements:
   * // {NULL, "this", NULL, "a", NULL, "of", NULL}
   * auto validity = make_counting_transform_iterator(0, [](auto i){return i%2;});
   * strings_column_wrapper s({"", "this", "is", "a", "column", "of", "strings"}, validity);
   * @endcode
   *
   * @tparam ValidityIterator Dereferencing a ValidityIterator must be
   * convertible to `bool`
   * @param strings The list of strings
   * @param v The beginning of the sequence of validity indicators
   **/
  template <typename ValidityIterator>
  strings_column_wrapper(std::initializer_list<std::string> strings, ValidityIterator v)
    : strings_column_wrapper(std::cbegin(strings), std::cend(strings), v)
  {
  }

  /**
   * @brief Construct a nullable column of strings from a list of strings and
   * a list of booleans to indicate the validity of each string.
   *
   * Example:
   * @code{.cpp}
   * // Creates a nullable STRING column with 7 string elements:
   * // {NULL, "this", NULL, "a", NULL, "of", NULL}
   * strings_column_wrapper s({"", "this", "is", "a", "column", "of", "strings"},
   *                          {0,1,0,1,0,1,0});
   * @endcode
   *
   * @param strings The list of strings
   * @param validity The list of validity indicator booleans
   **/
  strings_column_wrapper(std::initializer_list<std::string> strings,
                         std::initializer_list<bool> validity)
    : strings_column_wrapper(std::cbegin(strings), std::cend(strings), std::cbegin(validity))
  {
  }
};

/**
 * @brief `column_wrapper` derived class for wrapping columns of lists.
 *
 * Important note : due to the way initializer lists work, there is a
 * non-obvious behavioral difference when declaring nested empty lists
 * in different situations.  Specifically,
 *
 * - When compiled inside of a templated class function (such as a TYPED_TEST
 *   cudf test wrapper), nested empty lists behave as they read, semantically.
 *
 * @code{.pseudo}
 *   lists_column_wrapper<int> col{ {LCW{}} }
 *   This yields a List<List<int>> column containing 1 row : a list
 *   containing an empty list.
 * @endcode
 *
 * - When compiled under other situations (a global function, or a non
 *   templated class function), the behavior is different.
 *
 * @code{.pseudo}
 *   lists_column_wrapper<int> col{ {LCW{}} }
 *   This yields a List<int> column containing 1 row that is an empty
 *   list.
 * @endcode
 *
 * This only effects the initial nesting of the empty list. In summary, the
 * correct way to declare an "Empty List" in the two cases are:
 *
 * @code{.pseudo}
 *   // situation 1 (cudf TYPED_TEST case)
 *   LCW{}
 *   // situation 2 (cudf TEST_F case)
 *   {LCW{}}
 * @endcode
 *
 */
<<<<<<< HEAD
template <typename T, typename SourceElementT = T>
class lists_column_wrapper : public detail::column_wrapper {
=======
template <typename T>
class lists_column_wrapper : public cudf::test::detail::column_wrapper {
>>>>>>> 79280864
 public:
  /**
   * @brief Construct a lists column containing a single list of fixed-width
   * type from an initializer list of values.
   *
   * Example:
   * @code{.cpp}
   * Creates a LIST column with 1 list composed of 2 total integers
   * [{0, 1}]
   * lists_column_wrapper l{0, 1};
   * @endcode
   *
   * @param elements The list of elements
   */
  template <typename Element = T,
            typename ElementFrom,
            std::enable_if_t<cudf::is_fixed_width<Element>() &&
                             cudf::is_fixed_width<ElementFrom>()>* = nullptr>
  lists_column_wrapper(std::initializer_list<ElementFrom> elements) : column_wrapper{}
  {
    build_from_non_nested(
      std::move(cudf::test::fixed_width_column_wrapper<T, SourceElementT>(elements).release()));
  }

  /**
   * @brief  Construct a lists column containing a single list of fixed-width
   * type from an interator range.
   *
   * Example:
   * @code{.cpp}
   * // Creates a LIST column with 1 list composed of 5 total integers
   * auto elements = make_counting_transform_iterator(0, [](auto i){return i*2;});
   * // [{0, 1, 2, 3, 4}]
   * lists_column_wrapper l(elements, elements+5);
   * @endcode
   *
   * @param begin Beginning of the sequence
   * @param end End of the sequence
   */
  template <typename Element = T,
            typename InputIterator,
            std::enable_if_t<cudf::is_fixed_width<Element>()>* = nullptr>
  lists_column_wrapper(InputIterator begin, InputIterator end) : column_wrapper{}
  {
    build_from_non_nested(
      std::move(cudf::test::fixed_width_column_wrapper<T, SourceElementT>(begin, end).release()));
  }

  /**
   * @brief Construct a lists column containing a single list of fixed-width
   * type from an initializer list of values and a validity iterator.
   *
   * Example:
   * @code{.cpp}
   * // Creates a LIST column with 1 lists composed of 2 total integers
   * auto validity = make_counting_transform_iterator(0, [](auto i){return i%2;});
   * // [{0, NULL}]
   * lists_column_wrapper l{{0, 1}, validity};
   * @endcode
   *
   * @param elements The list of elements
   * @param v The validity iterator
   */
  template <typename Element = T,
            typename ElementFrom,
            typename ValidityIterator,
            std::enable_if_t<cudf::is_fixed_width<Element>()>* = nullptr>
  lists_column_wrapper(std::initializer_list<ElementFrom> elements, ValidityIterator v)
    : column_wrapper{}
  {
    build_from_non_nested(
      std::move(cudf::test::fixed_width_column_wrapper<T, SourceElementT>(elements, v).release()));
  }

  /**
   * @brief Construct a lists column containing a single list of fixed-width
   * type from an iterator range and a validity iterator.
   *
   * Example:
   * @code{.cpp}
   * // Creates a LIST column with 1 lists composed of 5 total integers
   * auto elements = make_counting_transform_iterator(0, [](auto i){return i*2;});
   * auto validity = make_counting_transform_iterator(0, [](auto i){return i%2;});
   * // [{0, NULL, 2, NULL, 4}]
   * lists_column_wrapper l(elements, elements+5, validity);
   * @endcode
   *
   * @param begin Beginning of the sequence
   * @param end End of the sequence
   * @param v The validity iterator
   */
  template <typename Element = T,
            typename InputIterator,
            typename ValidityIterator,
            std::enable_if_t<cudf::is_fixed_width<Element>()>* = nullptr>
  lists_column_wrapper(InputIterator begin, InputIterator end, ValidityIterator v)
    : column_wrapper{}
  {
    build_from_non_nested(std::move(
      cudf::test::fixed_width_column_wrapper<T, SourceElementT>(begin, end, v).release()));
  }

  /**
   * @brief Construct a lists column containing a single list of strings
   * from an initializer list of values.
   *
   * Example:
   * @code{.cpp}
   * // Creates a LIST column with 1 list composed of 2 total strings
   * // [{"abc", "def"}]
   * lists_column_wrapper l{"abc", "def"};
   * @endcode
   *
   * @param elements The list of elements
   */
  template <typename Element                                                   = T,
            std::enable_if_t<std::is_same<Element, cudf::string_view>::value>* = nullptr>
  lists_column_wrapper(std::initializer_list<std::string> elements) : column_wrapper{}
  {
    build_from_non_nested(
      std::move(cudf::test::strings_column_wrapper(elements.begin(), elements.end()).release()));
  }

  /**
   * @brief Construct a lists column containing a single list of strings
   * from an initializer list of values and a validity iterator.
   *
   * Example:
   * @code{.cpp}
   * // Creates a LIST column with 1 list composed of 2 total strings
   * auto validity = make_counting_transform_iterator(0, [](auto i){return i%2;});
   * // [{"abc", NULL}]
   * lists_column_wrapper l{{"abc", "def"}, validity};
   * @endcode
   *
   * @param elements The list of elements
   * @param v The validity iterator
   */
  template <typename Element = T,
            typename ValidityIterator,
            std::enable_if_t<std::is_same<Element, cudf::string_view>::value>* = nullptr>
  lists_column_wrapper(std::initializer_list<std::string> elements, ValidityIterator v)
    : column_wrapper{}
  {
    build_from_non_nested(
      std::move(cudf::test::strings_column_wrapper(elements.begin(), elements.end(), v).release()));
  }

  /**
   * @brief Construct a lists column of nested lists from an initializer list of values.
   *
   * Example:
   * @code{.cpp}
   * // Creates a LIST column with 3 lists
   * // [{0, 1}, {2, 3}, {4, 5}]
   * lists_column_wrapper l{ {0, 1}, {2, 3}, {4, 5} };
   * @endcode
   *
   * Automatically handles nesting
   * Example:
   * @code{.cpp}
   * // Creates a LIST of LIST columns with 2 lists on the top level and
   * // 4 below
   * // [ {{0, 1}, {2, 3}}, {{4, 5}, {6, 7}} ]
   * lists_column_wrapper l{ {{0, 1}, {2, 3}}, {{4, 5}, {6, 7}} };
   * @endcode
   *
   * @param elements The list of elements
   */
  lists_column_wrapper(std::initializer_list<lists_column_wrapper<T, SourceElementT>> elements)
    : column_wrapper{}
  {
    std::vector<bool> valids;
    build_from_nested(elements, valids);
  }

  /**
   * @brief Construct am empty lists column
   *
   * Example:
   * @code{.cpp}
   * // Creates an empty LIST column
   * // []
   * lists_column_wrapper l{};
   * @endcode
   *
   */
  lists_column_wrapper() : column_wrapper{}
  {
    build_from_non_nested(make_empty_column(cudf::data_type{cudf::type_to_id<T>()}));
  }

  /**
   * @brief Construct a lists column of nested lists from an initializer list of values
   * and a validity iterator.
   *
   * Example:
   * @code{.cpp}
   * // Creates a LIST column with 3 lists
   * auto validity = make_counting_transform_iterator(0, [](auto i){return i%2;});
   * // [{0, 1}, NULL, {4, 5}]
   * lists_column_wrapper l{ {{0, 1}, {2, 3}, {4, 5}, validity} };
   * @endcode
   *
   * Automatically handles nesting
   * Example:
   * @code{.cpp}
   * // Creates a LIST of LIST columns with 2 lists on the top level and
   * // 4 below
   * auto validity = make_counting_transform_iterator(0, [](auto i){return i%2;});
   * // [ {{0, 1}, NULL}, {{4, 5}, NULL} ]
   * lists_column_wrapper l{ {{{0, 1}, {2, 3}}, validity}, {{{4, 5}, {6, 7}}, validity} };
   * @endcode
   *
   * @param elements The list of elements
   * @param v The validity iterator
   */
  template <typename ValidityIterator>
  lists_column_wrapper(std::initializer_list<lists_column_wrapper<T, SourceElementT>> elements,
                       ValidityIterator v)
    : column_wrapper{}
  {
    std::vector<bool> validity;
    std::transform(elements.begin(),
                   elements.end(),
                   v,
                   std::back_inserter(validity),
                   [](lists_column_wrapper const& l, bool valid) { return valid; });
    build_from_nested(elements, validity);
  }

 private:
  /**
   * @brief Initialize as a nested list column composed of other list columns.
   *
   * This function handles a special case.  For convenience of declaration, we want to treat these
   * two cases as equivalent
   *
   * List<int>      = { 0, 1 }
   * List<int>      = { {0, 1} }
   *
   * while at the same time, allowing further nesting
   * List<List<int> = { {{0, 1}} }
   *
   * @param c Input column to be wrapped
   *
   */
  void build_from_nested(std::initializer_list<lists_column_wrapper<T, SourceElementT>> elements,
                         std::vector<bool> const& v)
  {
    auto valids = cudf::test::make_counting_transform_iterator(
      0, [&v](auto i) { return v.empty() ? true : v[i]; });

    // compute the expected hierarchy and depth
    auto const hierarchy_and_depth = std::accumulate(
      elements.begin(),
      elements.end(),
      std::pair<column_view, int32_t>{{}, -1},
      [](auto acc, lists_column_wrapper const& lcw) {
        return lcw.depth > acc.second ? std::make_pair(lcw.get_view(), lcw.depth) : acc;
      });
    column_view expected_hierarchy = hierarchy_and_depth.first;
    int32_t const expected_depth   = hierarchy_and_depth.second;

    // preprocess columns so that every column_view in 'cols' is an equivalent hierarchy
    std::vector<std::unique_ptr<column>> stubs;
    std::vector<column_view> cols;
    std::tie(cols, stubs) = preprocess_columns(elements, expected_hierarchy, expected_depth);

    // generate offsets
    size_type count = 0;
    std::vector<size_type> offsetv;
    std::transform(cols.begin(),
                   cols.end(),
                   valids,
                   std::back_inserter(offsetv),
                   [&](cudf::column_view const& col, bool valid) {
                     // nulls are represented as a repeated offset
                     size_type ret = count;
                     if (valid) { count += col.size(); }
                     return ret;
                   });
    // add the final offset
    offsetv.push_back(count);
    auto offsets =
      cudf::test::fixed_width_column_wrapper<size_type>(offsetv.begin(), offsetv.end()).release();

    // concatenate them together, skipping children that are null.
    std::vector<column_view> children;
    for (size_t idx = 0; idx < cols.size(); idx++) {
      if (!valids[idx]) { continue; }
      children.push_back(cols[idx]);
    }
    auto data = children.empty() ? cudf::empty_like(expected_hierarchy) : concatenate(children);

    // increment depth
    depth = expected_depth + 1;

    // construct the list column
    wrapped =
      make_lists_column(cols.size(),
                        std::move(offsets),
                        std::move(data),
                        v.size() <= 0 ? 0 : cudf::UNKNOWN_NULL_COUNT,
                        v.size() <= 0 ? rmm::device_buffer{0}
                                      : cudf::test::detail::make_null_mask(v.begin(), v.end()));
  }

  /**
   * @brief Initialize as a "root" list column from a non-list input column.  Root columns
   * will be "unwrapped" when used in the nesting (list of lists) case.
   *
   * @param c Input column to be wrapped
   *
   */
  void build_from_non_nested(std::unique_ptr<column> c)
  {
    CUDF_EXPECTS(c->type().id() == type_id::EMPTY || !cudf::is_nested(c->type()),
                 "Unexpected type");

    std::vector<size_type> offsetv;
    if (c->size() > 0) {
      offsetv.push_back(0);
      offsetv.push_back(c->size());
    }
    auto offsets =
      cudf::test::fixed_width_column_wrapper<size_type>(offsetv.begin(), offsetv.end()).release();

    // construct the list column. mark this as a root
    root  = true;
    depth = 0;

    size_type num_elements = offsets->size() == 0 ? 0 : offsets->size() - 1;
    wrapped =
      make_lists_column(num_elements, std::move(offsets), std::move(c), 0, rmm::device_buffer{0});
  }

  /**
   * @brief Given an input column that may be an "incomplete hierarchy" due to being empty
   * at a level before the leaf, normalize it so that it matches the expected hierarchy of
   * sibling columns.
   *
   * cudf functions that handle lists expect that all columns are fully formed hierarchies,
   * even if they are empty somewhere in the middle of the hierarchy.
   * If we had the following lists_column_wrapper<int> declaration:
   *
   * @code{.pseudo}
   * [ {{{1, 2, 3}}}, {} ]
   * Row 0 in this case is a List<List<List<int>>>, where row 1 appears to be just a List<>.
   * @endcode
   *
   * These two columns will end up getting passed to cudf::concatenate() to merge. But
   * concatenate() will throw an exception because row 1 will appear to have a child type
   * of nothing, while row 0 will appear to have a child type of List<List<int>>.
   * To handle this cleanly, we want to "normalize" row 1 so that it appears as a
   * List<List<List<int>>> column even though it has 0 elements at the top level.
   *
   * This function also detects the case where the user has constructed a truly invalid
   * pair of columns, such as
   *
   * @code{.pseudo}
   * [ {{{1, 2, 3}}}, {4, 5} ]
   * Row 0 in this case is a List<List<List<int>>>, and row 1 is a concrete List<int> with
   * elements. This is purely an invalid way of constructing a lists column.
   * @endcode
   *
   * @param col Input column to be normalized
   * @param expected_hierarchy Input column which represents the expected hierarchy
   *
   * @return A new column representing a normalized copy of col
   */
  std::unique_ptr<column> normalize_column(column_view const& col,
                                           column_view const& expected_hierarchy)
  {
    // if are at the bottom of the short column, it must be empty
    if (col.type().id() != type_id::LIST) {
      CUDF_EXPECTS(col.size() == 0, "Encountered mismatched column!");

      auto remainder = empty_like(expected_hierarchy);
      return std::move(remainder);
    }

    lists_column_view lcv(col);
    return make_lists_column(col.size(),
                             std::make_unique<column>(lcv.offsets()),
                             normalize_column(lists_column_view(col).child(),
                                              lists_column_view(expected_hierarchy).child()),
                             UNKNOWN_NULL_COUNT,
                             copy_bitmask(col));
  }

  std::pair<std::vector<column_view>, std::vector<std::unique_ptr<column>>> preprocess_columns(
    std::initializer_list<lists_column_wrapper<T>> const& elements,
    column_view& expected_hierarchy,
    int expected_depth)
  {
    std::vector<std::unique_ptr<column>> stubs;
    std::vector<column_view> cols;

    // preprocess the incoming lists.
    // - unwrap any "root" lists
    // - handle incomplete hierarchies
    std::transform(elements.begin(),
                   elements.end(),
                   std::back_inserter(cols),
                   [&](lists_column_wrapper const& l) -> column_view {
                     // depth mismatch.  attempt to normalize the short column.
                     // this function will also catch if this is a legitmately broken
                     // set of input
                     if (l.depth < expected_depth) {
                       if (l.root) {
                         // this exception distinguishes between the following two cases:
                         //
                         // { {{{1, 2, 3}}}, {} }
                         // In this case, row 0 is a List<List<List<int>>>, whereas row 1 is
                         // just a List<> which is an apparent mismatch.  However, because row 1
                         // is empty we will allow that to semantically mean
                         // "a List<List<List<int>>> that's empty at the top level"
                         //
                         // { {{{1, 2, 3}}}, {4, 5, 6} }
                         // In this case, row 1 is a a concrete List<int> with actual values.  There
                         // is no way to rectify the differences so we will treat it as a true
                         // column mismatch.
                         CUDF_EXPECTS(l.wrapped->size() == 0, "Mismatch in column types!");
                         stubs.push_back(empty_like(expected_hierarchy));
                       } else {
                         stubs.push_back(normalize_column(l.get_view(), expected_hierarchy));
                       }
                       return *(stubs.back());
                     }
                     // the empty hierarchy case
                     return l.get_view();
                   });

    return {std::move(cols), std::move(stubs)};
  }

  column_view get_view() const { return root ? lists_column_view(*wrapped).child() : *wrapped; }

  int depth = 0;
  bool root = false;
};

}  // namespace test
}  // namespace cudf<|MERGE_RESOLUTION|>--- conflicted
+++ resolved
@@ -598,13 +598,8 @@
  * @endcode
  *
  */
-<<<<<<< HEAD
 template <typename T, typename SourceElementT = T>
 class lists_column_wrapper : public detail::column_wrapper {
-=======
-template <typename T>
-class lists_column_wrapper : public cudf::test::detail::column_wrapper {
->>>>>>> 79280864
  public:
   /**
    * @brief Construct a lists column containing a single list of fixed-width
@@ -997,7 +992,7 @@
   }
 
   std::pair<std::vector<column_view>, std::vector<std::unique_ptr<column>>> preprocess_columns(
-    std::initializer_list<lists_column_wrapper<T>> const& elements,
+    std::initializer_list<lists_column_wrapper<T, SourceElementT>> const& elements,
     column_view& expected_hierarchy,
     int expected_depth)
   {
