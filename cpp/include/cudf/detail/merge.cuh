--- conflicted
+++ resolved
@@ -16,12 +16,6 @@
 
 #pragma once
 
-<<<<<<< HEAD
-//#include <cudf/cudf.h>
-//#include <cudf/types.hpp>
-#include <cudf/utilities/type_dispatcher.hpp>
-=======
->>>>>>> 954e6c22
 #include <cudf/table/row_operators.cuh>
 #include <cudf/utilities/type_dispatcher.hpp>
 
@@ -83,19 +77,9 @@
   {
   }
 
-<<<<<<< HEAD
-
-//  template <typename Element,
-//            std::enable_if_t<cudf::is_relationally_comparable<
-//                               Element, Element>()>* = nullptr>
-  __device__
-  weak_ordering compare(index_type lhs_tagged_index,
-                           index_type rhs_tagged_index) const noexcept {
-=======
   __device__
   weak_ordering compare(index_type lhs_tagged_index,
                         index_type rhs_tagged_index) const noexcept {
->>>>>>> 954e6c22
 
     side l_side = thrust::get<0>(lhs_tagged_index);
     side r_side = thrust::get<0>(rhs_tagged_index);
@@ -113,20 +97,8 @@
                                                erl_comparator,
                                                l_indx, r_indx);
 
-<<<<<<< HEAD
-//  template <typename Element,
-//            std::enable_if_t<not cudf::is_relationally_comparable<
-//                Element, Element>()>* = nullptr>
-//  __device__
-//  weak_ordering operator()(index_type lhs_tagged_index,
-//                           index_type rhs_tagged_index) const noexcept {
-//    release_assert(false &&
-//                   "Attempted to compare elements of uncomparable types.");
-//  }
-=======
   }
 
->>>>>>> 954e6c22
 private:
   column_device_view lhs;
   column_device_view rhs;
@@ -157,23 +129,13 @@
       bool ascending =
           (_column_order == nullptr) or (_column_order[i] == order::ASCENDING);
 
-<<<<<<< HEAD
-      //weak_ordering state{weak_ordering::EQUIVALENT};
-=======
->>>>>>> 954e6c22
       null_order null_precedence = _null_precedence == nullptr ?
                                      null_order::BEFORE: _null_precedence[i];
 
       auto comparator = tagged_element_relational_comparator<has_nulls>{
           _lhs.column(i), _rhs.column(i), null_precedence};
 
-<<<<<<< HEAD
-      //state = cudf::experimental::type_dispatcher(_lhs.column(i).type(), comparator,
-      //                                   lhs_tagged_index, rhs_tagged_index);
-      weak_ordering state = comparator.compare(lhs_tagged_index,rhs_tagged_index);
-=======
       weak_ordering state = comparator.compare(lhs_tagged_index, rhs_tagged_index);
->>>>>>> 954e6c22
 
       if (state == weak_ordering::EQUIVALENT) {
         continue;
