--- conflicted
+++ resolved
@@ -24,13 +24,7 @@
 namespace cudf {
 namespace experimental {
 /**
-<<<<<<< HEAD
- * @ingroup column_apis
- * @addtogroup column_join Join
- * Join APIs
-=======
  * @addtogroup column_join
->>>>>>> 5c4b3b00
  * @{
  */
 
