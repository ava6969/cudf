--- conflicted
+++ resolved
@@ -261,11 +261,7 @@
 template<typename Rep1, Radix Rad1,
          typename Rep2, Radix Rad2>
 bool operator==(fixed_point<Rep1, Rad1> const& lhs,
-<<<<<<< HEAD
                 fixed_point<Rep1, Rad1> const& rhs) {
-=======
-                fixed_point<Rep2, Rad2> const& rhs) {
->>>>>>> 67293e34
     auto const delta = lhs.get() - rhs.get();
     return delta < std::numeric_limits<decltype(delta)>::epsilon();
 }
